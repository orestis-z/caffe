@echo off
@setlocal EnableDelayedExpansion

:: Default values
if DEFINED APPVEYOR (
    echo Setting Appveyor defaults
    if NOT DEFINED MSVC_VERSION set MSVC_VERSION=14
    if NOT DEFINED WITH_NINJA set WITH_NINJA=1
    if NOT DEFINED CPU_ONLY set CPU_ONLY=1
    if NOT DEFINED CMAKE_CONFIG set CMAKE_CONFIG=Release
    if NOT DEFINED CMAKE_BUILD_SHARED_LIBS set CMAKE_BUILD_SHARED_LIBS=0
    if NOT DEFINED PYTHON_VERSION set PYTHON_VERSION=2
    if NOT DEFINED BUILD_PYTHON set BUILD_PYTHON=1
    if NOT DEFINED BUILD_PYTHON_LAYER set BUILD_PYTHON_LAYER=1
    if NOT DEFINED BUILD_MATLAB set BUILD_MATLAB=0
    if NOT DEFINED PYTHON_EXE set PYTHON_EXE=python
    if NOT DEFINED RUN_TESTS set RUN_TESTS=1
    if NOT DEFINED RUN_LINT set RUN_LINT=1
    if NOT DEFINED RUN_INSTALL set RUN_INSTALL=1

    :: Set python 2.7 with conda as the default python
    if !PYTHON_VERSION! EQU 2 (
        set CONDA_ROOT=C:\Miniconda-x64
    )
    :: Set python 3.5 with conda as the default python
    if !PYTHON_VERSION! EQU 3 (
        set CONDA_ROOT=C:\Miniconda35-x64
    )
    set PATH=!CONDA_ROOT!;!CONDA_ROOT!\Scripts;!CONDA_ROOT!\Library\bin;!PATH!

    :: Check that we have the right python version
    !PYTHON_EXE! --version
    :: Add the required channels
    conda config --add channels conda-forge
    conda config --add channels willyd
    :: Update conda
    conda update conda -y
    :: Download other required packages
    conda install --yes cmake ninja numpy scipy protobuf==3.1.0 six scikit-image pyyaml

    if ERRORLEVEL 1  (
      echo ERROR: Conda update or install failed
      exit /b 1
    )

    :: Install cuda and disable tests if needed
    if !WITH_CUDA! == 1 (
        call %~dp0\appveyor\appveyor_install_cuda.cmd
        set RUN_TESTS=0
    )

    :: Disable the tests in debug config
    if "%CMAKE_CONFIG%" == "Debug" (
        echo Disabling tests on appveyor with config == %CMAKE_CONFIG%
        set RUN_TESTS=0
    )

    :: Disable linting with python 3 until we find why the script fails
    if !PYTHON_VERSION! EQU 3 (
        set RUN_LINT=0
    )

) else (
    :: Change the settings here to match your setup
    :: Change MSVC_VERSION to 12 to use VS 2013
    if NOT DEFINED MSVC_VERSION set MSVC_VERSION=14
    :: Change to 1 to use Ninja generator (builds much faster)
    if NOT DEFINED WITH_NINJA set WITH_NINJA=1
    :: Change to 1 to build caffe without CUDA support
    if NOT DEFINED CPU_ONLY set CPU_ONLY=0
    :: Change to Debug to build Debug. This is only relevant for the Ninja generator the Visual Studio generator will generate both Debug and Release configs
    if NOT DEFINED CMAKE_CONFIG set CMAKE_CONFIG=Release
    :: Change to 1 to build a caffe.dll
    if NOT DEFINED CMAKE_BUILD_SHARED_LIBS set CMAKE_BUILD_SHARED_LIBS=0
    :: Change to 3 if using python 3.5 (only 2.7 and 3.5 are supported)
    if NOT DEFINED PYTHON_VERSION set PYTHON_VERSION=2
    :: Change these options for your needs.
    if NOT DEFINED BUILD_PYTHON set BUILD_PYTHON=1
    if NOT DEFINED BUILD_PYTHON_LAYER set BUILD_PYTHON_LAYER=1
    if NOT DEFINED BUILD_MATLAB set BUILD_MATLAB=0
    :: If python is on your path leave this alone
    if NOT DEFINED PYTHON_EXE set PYTHON_EXE=python
    :: Run the tests
    if NOT DEFINED RUN_TESTS set RUN_TESTS=0
    :: Run lint
    if NOT DEFINED RUN_LINT set RUN_LINT=0
    :: Build the install target
<<<<<<< HEAD
    set RUN_INSTALL=0

    :: Enable CUDA backend
    if NOT DEFINED USE_CUDA set USE_CUDA=0
    :: Use cuDNN acceleration with CUDA backend
    if NOT DEFINED USE_CUDNN set USE_CUDNN=0
    :: Use OpenCL backend
    if NOT DEFINED USE_GREENTEA set USE_GREENTEA=1
    :: Use LibDNN acceleration with OpenCL and/or CUDA backend
    if NOT DEFINED USE_LIBDNN set USE_LIBDNN=1
    :: Use OpenMP (disable this on systems with #NUMA > 1)
    if NOT DEFINED USE_OPENMP set USE_OPENMP=0
    :: Use 64 bit indexing for very large memory blob support (above 2G)
    if NOT DEFINED USE_INDEX64 set USE_INDEX64=0
    :: Use Intel spatial kernels acceleration for forward convolution on Intel iGPUs
    if NOT DEFINED USE_INTEL_SPATIAL set USE_INTEL_SPATIAL=0
=======
    if NOT DEFINED RUN_INSTALL set RUN_INSTALL=0
>>>>>>> f314daf7
)

:: Set the appropriate CMake generator
:: Use the exclamation mark ! below to delay the
:: expansion of CMAKE_GENERATOR
if %WITH_NINJA% EQU 0 (
    if "%MSVC_VERSION%"=="14" (
        set CMAKE_GENERATOR=Visual Studio 14 2015 Win64
    )
    if "%MSVC_VERSION%"=="12" (
        set CMAKE_GENERATOR=Visual Studio 12 2013 Win64
    )
    if "!CMAKE_GENERATOR!"=="" (
        echo ERROR: Unsupported MSVC version
        exit /B 1
    )
) else (
    set CMAKE_GENERATOR=Ninja
)

echo INFO: ============================================================
echo INFO: Summary:
echo INFO: ============================================================
echo INFO: MSVC_VERSION               = !MSVC_VERSION!
echo INFO: WITH_NINJA                 = !WITH_NINJA!
echo INFO: CMAKE_GENERATOR            = "!CMAKE_GENERATOR!"
echo INFO: CPU_ONLY                   = !CPU_ONLY!
echo INFO: USE_CUDA                   = !USE_CUDA!
echo INFO: USE_CUDNN                  = !USE_CUDNN!
echo INFO: USE_GREENTEA               = !USE_GREENTEA!
echo INFO: USE_LIBDNN                 = !USE_LIBDNN!
echo INFO: USE_OPENMP                 = !USE_OPENMP!
echo INFO: USE_INDEX64                = !USE_INDEX_64!
echo INFO: USE_INTEL_SPATIAL          = !USE_INTEL_SPATIAL!
echo INFO: CMAKE_CONFIG               = !CMAKE_CONFIG!
echo INFO: CMAKE_BUILD_SHARED_LIBS    = !CMAKE_BUILD_SHARED_LIBS!
echo INFO: PYTHON_VERSION             = !PYTHON_VERSION!
echo INFO: BUILD_PYTHON               = !BUILD_PYTHON!
echo INFO: BUILD_PYTHON_LAYER         = !BUILD_PYTHON_LAYER!
echo INFO: BUILD_MATLAB               = !BUILD_MATLAB!
echo INFO: PYTHON_EXE                 = "!PYTHON_EXE!"
echo INFO: RUN_TESTS                  = !RUN_TESTS!
echo INFO: RUN_LINT                   = !RUN_LINT!
echo INFO: RUN_INSTALL                = !RUN_INSTALL!
echo INFO: ============================================================

:: Build and exectute the tests
:: Do not run the tests with shared library
if !RUN_TESTS! EQU 1 (
  if %CMAKE_BUILD_SHARED_LIBS% EQU 1 (
      echo WARNING: Disabling tests with shared library build
    set RUN_TESTS=0
  )
)

if NOT EXIST build mkdir build
pushd build

:: Setup the environement for VS x64
set batch_file=!VS%MSVC_VERSION%0COMNTOOLS!..\..\VC\vcvarsall.bat
call "%batch_file%" amd64

:: Configure using cmake and using the caffe-builder dependencies
:: Add -DCUDNN_ROOT=C:/Projects/caffe/cudnn-8.0-windows10-x64-v5.1/cuda ^
:: below to use cuDNN
cmake -G"!CMAKE_GENERATOR!" ^
      -DBLAS=Open ^
      -DCMAKE_BUILD_TYPE:STRING=%CMAKE_CONFIG% ^
      -DBUILD_SHARED_LIBS:BOOL=%CMAKE_BUILD_SHARED_LIBS% ^
      -DBUILD_python:BOOL=%BUILD_PYTHON% ^
      -DBUILD_python_layer:BOOL=%BUILD_PYTHON_LAYER% ^
      -DBUILD_matlab:BOOL=%BUILD_MATLAB% ^
      -DCPU_ONLY:BOOL=%CPU_ONLY% ^
	  -DUSE_CUDA:BOOL=%USE_CUDA% ^
      -DUSE_CUDNN:BOOL=%USE_CUDNN% ^
	  -DUSE_LIBDNN:BOOL=%USE_LIBDNN% ^
	  -DUSE_GREENTEA:BOOL=%USE_GREENTEA% ^
	  -DUSE_OPENMP:BOOL=%USE_OPENMP% ^
      -DUSE_INDEX64:BOOL=%USE_INDEX64% ^
      -DUSE_INTEL_SPATIAL:BOOL=%USE_INTEL_SPATIAL% ^
      -DCOPY_PREREQUISITES:BOOL=1 ^
      -DINSTALL_PREREQUISITES:BOOL=1 ^
      "%~dp0\.."

if ERRORLEVEL 1 (
  echo ERROR: Configure failed
  exit /b 1
)

:: Lint
if %RUN_LINT% EQU 1 (
    cmake --build . --target lint  --config %CMAKE_CONFIG%
)

if ERRORLEVEL 1 (
  echo ERROR: Lint failed
  exit /b 1
)

:: Build the library and tools
cmake --build . --config %CMAKE_CONFIG%

if ERRORLEVEL 1 (
  echo ERROR: Build failed
  exit /b 1
)

:: Build and exectute the tests
if !RUN_TESTS! EQU 1 (
    cmake --build . --target runtest --config %CMAKE_CONFIG%

    if ERRORLEVEL 1 (
        echo ERROR: Tests failed
        exit /b 1
    )

    if %BUILD_PYTHON% EQU 1 (
        if %BUILD_PYTHON_LAYER% EQU 1 (
            :: Run python tests only in Release build since
            :: the _caffe module is _caffe-d is debug
            if "%CMAKE_CONFIG%"=="Release" (
                :: Run the python tests
                cmake --build . --target pytest

                if ERRORLEVEL 1 (
                    echo ERROR: Python tests failed
                    exit /b 1
                )
            )
        )
    )
)

if %RUN_INSTALL% EQU 1 (
    cmake --build . --target install --config %CMAKE_CONFIG%
)

popd
@endlocal<|MERGE_RESOLUTION|>--- conflicted
+++ resolved
@@ -85,9 +85,8 @@
     :: Run lint
     if NOT DEFINED RUN_LINT set RUN_LINT=0
     :: Build the install target
-<<<<<<< HEAD
-    set RUN_INSTALL=0
-
+    if NOT DEFINED RUN_INSTALL set RUN_INSTALL=0
+    
     :: Enable CUDA backend
     if NOT DEFINED USE_CUDA set USE_CUDA=0
     :: Use cuDNN acceleration with CUDA backend
@@ -102,9 +101,6 @@
     if NOT DEFINED USE_INDEX64 set USE_INDEX64=0
     :: Use Intel spatial kernels acceleration for forward convolution on Intel iGPUs
     if NOT DEFINED USE_INTEL_SPATIAL set USE_INTEL_SPATIAL=0
-=======
-    if NOT DEFINED RUN_INSTALL set RUN_INSTALL=0
->>>>>>> f314daf7
 )
 
 :: Set the appropriate CMake generator
