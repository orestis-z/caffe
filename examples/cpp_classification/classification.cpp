#include <caffe/caffe.hpp>
#ifdef USE_OPENCV
#include <opencv2/core/core.hpp>
#include <opencv2/highgui/highgui.hpp>
#include <opencv2/imgproc/imgproc.hpp>
#endif  // USE_OPENCV
#include <algorithm>
#include <iosfwd>
#include <memory>
#include <string>
#include <utility>
#include <vector>

#ifdef USE_OPENCV
using namespace caffe;  // NOLINT(build/namespaces)
using std::string;

/* Pair (label, confidence) representing a prediction. */
typedef std::pair<string, float> Prediction;

class Classifier {
 public:
  Classifier(const string& model_file,
             const string& trained_file,
             const string& mean_file,
             const string& label_file);

  std::vector<Prediction> Classify(const cv::Mat& img, int_tp N = 5);

 private:
  void SetMean(const string& mean_file);

  std::vector<float> Predict(const cv::Mat& img);

  void WrapInputLayer(std::vector<cv::Mat>* input_channels);

  void Preprocess(const cv::Mat& img,
                  std::vector<cv::Mat>* input_channels);

 private:
  shared_ptr<Net<float> > net_;
  cv::Size input_geometry_;
  int_tp num_channels_;
  cv::Mat mean_;
  std::vector<string> labels_;
};

// Get all available GPU devices
static void get_gpus(vector<int>* gpus) {
    int count = 0;
#ifndef CPU_ONLY
    count = Caffe::EnumerateDevices(true);
#else
    NO_GPU;
#endif
    for (int i = 0; i < count; ++i) {
      gpus->push_back(i);
    }
}

Classifier::Classifier(const string& model_file,
                       const string& trained_file,
                       const string& mean_file,
                       const string& label_file) {
  // Set device id and mode
  vector<int> gpus;
  get_gpus(&gpus);
  if (gpus.size() != 0) {
#ifndef CPU_ONLY
    std::cout << "Use GPU with device ID " << gpus[0] << std::endl;
    Caffe::SetDevices(gpus);
    Caffe::set_mode(Caffe::GPU);
    Caffe::SetDevice(gpus[0]);
#endif  // !CPU_ONLY
  } else {
    std::cout << "Use CPU" << std::endl;
    Caffe::set_mode(Caffe::CPU);
  }

  /* Load the network. */
  net_.reset(new Net<float>(model_file, TEST, Caffe::GetDefaultDevice()));
  net_->CopyTrainedLayersFrom(trained_file);

  CHECK_EQ(net_->num_inputs(), 1) << "Network should have exactly one input.";
  CHECK_EQ(net_->num_outputs(), 1) << "Network should have exactly one output.";

  Blob<float>* input_layer = net_->input_blobs()[0];
  num_channels_ = input_layer->shape(1);
  CHECK(num_channels_ == 3 || num_channels_ == 1)
    << "Input layer should have 1 or 3 channels.";
  input_geometry_ = cv::Size(input_layer->width(), input_layer->height());

  /* Load the binaryproto mean file. */
  SetMean(mean_file);

  /* Load labels. */
  std::ifstream labels(label_file.c_str());
  CHECK(labels) << "Unable to open labels file " << label_file;
  string line;
  while (std::getline(labels, line))
    labels_.push_back(string(line));

  Blob<float>* output_layer = net_->output_blobs()[0];
  CHECK_EQ(labels_.size(), output_layer->shape(1))
    << "Number of labels is different from the output layer dimension.";
}

static bool PairCompare(const std::pair<float, int_tp>& lhs,
                        const std::pair<float, int_tp>& rhs) {
  return lhs.first > rhs.first;
}

/* Return the indices of the top N values of vector v. */
<<<<<<< HEAD
static std::vector<int_tp> Argmax(const std::vector<float>& v, int_tp N) {
  std::vector<std::pair<float, int_tp> > pairs;
  for (uint_tp i = 0; i < v.size(); ++i)
    pairs.push_back(std::make_pair(v[i], i));
=======
static std::vector<int> Argmax(const std::vector<float>& v, int N) {
  std::vector<std::pair<float, int> > pairs;
  for (size_t i = 0; i < v.size(); ++i)
    pairs.push_back(std::make_pair(v[i], static_cast<int>(i)));
>>>>>>> 646cb1f2
  std::partial_sort(pairs.begin(), pairs.begin() + N, pairs.end(), PairCompare);

  std::vector<int_tp> result;
  for (int_tp i = 0; i < N; ++i)
    result.push_back(pairs[i].second);
  return result;
}

/* Return the top N predictions. */
std::vector<Prediction> Classifier::Classify(const cv::Mat& img, int_tp N) {
  std::vector<float> output = Predict(img);

  N = std::min<int_tp>(labels_.size(), N);
  std::vector<int_tp> maxN = Argmax(output, N);
  std::vector<Prediction> predictions;
  for (int_tp i = 0; i < N; ++i) {
    int_tp idx = maxN[i];
    predictions.push_back(std::make_pair(labels_[idx], output[idx]));
  }

  return predictions;
}

/* Load the mean file in binaryproto format. */
void Classifier::SetMean(const string& mean_file) {
  BlobProto blob_proto;
  ReadProtoFromBinaryFileOrDie(mean_file.c_str(), &blob_proto);

  /* Convert from BlobProto to Blob<float> */
  Blob<float> mean_blob;
  mean_blob.FromProto(blob_proto);
  CHECK_EQ(mean_blob.shape(1), num_channels_)
    << "Number of channels of mean file doesn't match input layer.";

  /* The format of the mean file is planar 32-bit float BGR or grayscale. */
  std::vector<cv::Mat> channels;
  float* data = mean_blob.mutable_cpu_data();
  for (int_tp i = 0; i < num_channels_; ++i) {
    /* Extract an individual channel. */
    cv::Mat channel(mean_blob.height(), mean_blob.width(), CV_32FC1, data);
    channels.push_back(channel);
    data += mean_blob.height() * mean_blob.width();
  }

  /* Merge the separate channels into a single image. */
  cv::Mat mean;
  cv::merge(channels, mean);

  /* Compute the global mean pixel value and create a mean image
   * filled with this value. */
  cv::Scalar channel_mean = cv::mean(mean);
  mean_ = cv::Mat(input_geometry_, mean.type(), channel_mean);
}

std::vector<float> Classifier::Predict(const cv::Mat& img) {
  Blob<float>* input_layer = net_->input_blobs()[0];
  input_layer->Reshape(1, num_channels_,
                       input_geometry_.height, input_geometry_.width);
  /* Forward dimension change to all layers. */
  net_->Reshape();

  std::vector<cv::Mat> input_channels;
  WrapInputLayer(&input_channels);

  Preprocess(img, &input_channels);

  net_->Forward();

  /* Copy the output layer to a std::vector */
  Blob<float>* output_layer = net_->output_blobs()[0];
  const float* begin = output_layer->cpu_data();
  const float* end = begin + output_layer->shape(1);
  return std::vector<float>(begin, end);
}

/* Wrap the input layer of the network in separate cv::Mat objects
 * (one per channel). This way we save one memcpy operation and we
 * don't need to rely on cudaMemcpy2D. The last preprocessing
 * operation will write the separate channels directly to the input
 * layer. */
void Classifier::WrapInputLayer(std::vector<cv::Mat>* input_channels) {
  Blob<float>* input_layer = net_->input_blobs()[0];

  int_tp width = input_layer->width();
  int_tp height = input_layer->height();
  float* input_data = input_layer->mutable_cpu_data();
  for (int_tp i = 0; i < input_layer->shape(1); ++i) {
    cv::Mat channel(height, width, CV_32FC1, input_data);
    input_channels->push_back(channel);
    input_data += width * height;
  }
}

void Classifier::Preprocess(const cv::Mat& img,
                            std::vector<cv::Mat>* input_channels) {
  /* Convert the input image to the input image format of the network. */
  cv::Mat sample;
  if (img.channels()== 3 && num_channels_ == 1)
    cv::cvtColor(img, sample, cv::COLOR_BGR2GRAY);
  else if (img.channels() == 4 && num_channels_ == 1)
    cv::cvtColor(img, sample, cv::COLOR_BGRA2GRAY);
  else if (img.channels() == 4 && num_channels_ == 3)
    cv::cvtColor(img, sample, cv::COLOR_BGRA2BGR);
  else if (img.channels() == 1 && num_channels_ == 3)
    cv::cvtColor(img, sample, cv::COLOR_GRAY2BGR);
  else
    sample = img;

  cv::Mat sample_resized;
  if (sample.size() != input_geometry_)
    cv::resize(sample, sample_resized, input_geometry_);
  else
    sample_resized = sample;

  cv::Mat sample_float;
  if (num_channels_ == 3)
    sample_resized.convertTo(sample_float, CV_32FC3);
  else
    sample_resized.convertTo(sample_float, CV_32FC1);

  cv::Mat sample_normalized;
  cv::subtract(sample_float, mean_, sample_normalized);

  /* This operation will write the separate BGR planes directly to the
   * input layer of the network because it is wrapped by the cv::Mat
   * objects in input_channels. */
  cv::split(sample_normalized, *input_channels);

  CHECK(reinterpret_cast<float*>(input_channels->at(0).data)
        == net_->input_blobs()[0]->cpu_data())
    << "Input channels are not wrapping the input layer of the network.";
}

int main(int argc, char** argv) {
  if (argc != 6) {
    std::cerr << "Usage: " << argv[0]
              << " deploy.prototxt network.caffemodel"
              << " mean.binaryproto labels.txt img.jpg" << std::endl;
    return 1;
  }

  ::google::InitGoogleLogging(argv[0]);

  string model_file   = argv[1];
  string trained_file = argv[2];
  string mean_file    = argv[3];
  string label_file   = argv[4];
  Classifier classifier(model_file, trained_file, mean_file, label_file);

  string file = argv[5];

  std::cout << "---------- Prediction for "
            << file << " ----------" << std::endl;

  cv::Mat img = cv::imread(file, -1);
  CHECK(!img.empty()) << "Unable to decode image " << file;
  std::vector<Prediction> predictions = classifier.Classify(img);

  /* Print the top N predictions. */
  for (uint_tp i = 0; i < predictions.size(); ++i) {
    Prediction p = predictions[i];
    std::cout << std::fixed << std::setprecision(4) << p.second << " - \""
              << p.first << "\"" << std::endl;
  }
}
#else
int_tp main(int_tp argc, char** argv) {
  LOG(FATAL) << "This example requires OpenCV; compile with USE_OPENCV.";
}
#endif  // USE_OPENCV<|MERGE_RESOLUTION|>--- conflicted
+++ resolved
@@ -111,17 +111,11 @@
 }
 
 /* Return the indices of the top N values of vector v. */
-<<<<<<< HEAD
-static std::vector<int_tp> Argmax(const std::vector<float>& v, int_tp N) {
+static std::vector<int> Argmax(const std::vector<float>& v, int_tp N) {
   std::vector<std::pair<float, int_tp> > pairs;
-  for (uint_tp i = 0; i < v.size(); ++i)
-    pairs.push_back(std::make_pair(v[i], i));
-=======
-static std::vector<int> Argmax(const std::vector<float>& v, int N) {
-  std::vector<std::pair<float, int> > pairs;
-  for (size_t i = 0; i < v.size(); ++i)
-    pairs.push_back(std::make_pair(v[i], static_cast<int>(i)));
->>>>>>> 646cb1f2
+  for (size_t i = 0; i < v.size(); ++i) {
+    pairs.push_back(std::make_pair(v[i], static_cast<int_tp>(i)));
+  }
   std::partial_sort(pairs.begin(), pairs.begin() + N, pairs.end(), PairCompare);
 
   std::vector<int_tp> result;
