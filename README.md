# OpenCL Caffe

**This is an experimental, community-maintained branch led by Fabian Tschopp (@naibaf7). It is a work-in-progress.**

## Custom distributions

- [Intel Caffe](https://github.com/BVLC/caffe/tree/intel) (Optimized for CPU and support for multi-node), in particular Xeon processors (HSW, BDW, Xeon Phi).
- [OpenCL Caffe](https://github.com/BVLC/caffe/tree/opencl) e.g. for AMD or Intel devices.
- [Windows Caffe](https://github.com/BVLC/caffe/tree/windows)

## Community

[![Join the chat at https://gitter.im/BVLC/caffe](https://badges.gitter.im/Join%20Chat.svg)](https://gitter.im/BVLC/caffe?utm_source=badge&utm_medium=badge&utm_campaign=pr-badge&utm_content=badge)

Caffe is a deep learning framework made with expression, speed, and modularity in mind.
It is developed by Berkeley AI Research ([BAIR](http://bair.berkeley.edu))/The Berkeley Vision and Learning Center (BVLC) and community contributors.

Caffe is released under the [BSD 2-Clause license](https://github.com/BVLC/caffe/blob/master/LICENSE).
The BAIR/BVLC reference models are released for unrestricted use.

**For error reports, please run and include the result of `./build/test/test_all.testbin --gtest_filter=*OpenCLKernelCompileTest* X` where `X` is the OpenCL device to test (i.e. `0`). This test is available after a build with `make all`, `make runtest`.**

This branch of Caffe contains an OpenCL backend and additional layers for fast image segmentation.
This work is partially supported by:
- AMD
- HHMI Janelia
- UZH, INI
- ETH Zurich
- Intel

- [DIY Deep Learning for Vision with Caffe](https://docs.google.com/presentation/d/1UeKXVgRvvxg9OUdh_UiC5G71UMscNPlvArsWER41PsU/edit#slide=id.p)
- [Tutorial Documentation](http://caffe.berkeleyvision.org/tutorial/)
- [BAIR reference models](http://caffe.berkeleyvision.org/model_zoo.html) and the [community model zoo](https://github.com/BVLC/caffe/wiki/Model-Zoo)
- [Installation instructions](http://caffe.berkeleyvision.org/installation.html)

## OpenCL Backend

The backend is supposed to work with all vendors. Note however there may be problems with libOpenCL.so provided by nVidia.
It is therefore recommended to install another OpenCL implementation after installing nVidia drivers. Possibilities are:
- Intel OpenCL, see https://github.com/01org/caffe/wiki/clCaffe for details. 
- AMD APP SDK (OpenCL), recommended if you have an AMD GPU or CPU.

<<<<<<< HEAD
## Technical Report
Available on arXiv:
http://arxiv.org/abs/1509.03371
=======
 - [Intel Caffe](https://github.com/BVLC/caffe/tree/intel) (Optimized for CPU and support for multi-node), in particular Xeon processors (HSW, BDW, SKX, Xeon Phi).
- [OpenCL Caffe](https://github.com/BVLC/caffe/tree/opencl) e.g. for AMD or Intel devices.
- [Windows Caffe](https://github.com/BVLC/caffe/tree/windows)
>>>>>>> d2627e95


# Windows Caffe

**This is an experimental, communtity based branch led by Guillaume Dumont (@willyd). It is a work-in-progress.**

This branch of Caffe ports the framework to Windows.

[![Travis Build Status](https://api.travis-ci.org/BVLC/caffe.svg?branch=windows)](https://travis-ci.org/BVLC/caffe) Travis (Linux build)

[![Build status](https://ci.appveyor.com/api/projects/status/ew7cl2k1qfsnyql4/branch/windows?svg=true)](https://ci.appveyor.com/project/BVLC/caffe/branch/windows) AppVeyor (Windows build)

## Prebuilt binaries

Prebuilt binaries can be downloaded from the latest CI build on appveyor for the following configurations:

- Visual Studio 2015, CPU only, Python 3.5: [Caffe Release](https://ci.appveyor.com/api/projects/BVLC/caffe/artifacts/build/caffe.zip?branch=windows&job=Environment%3A%20MSVC_VERSION%3D14%2C%20WITH_NINJA%3D0%2C%20CMAKE_CONFIG%3DRelease%2C%20CMAKE_BUILD_SHARED_LIBS%3D0%2C%20PYTHON_VERSION%3D3%2C%20WITH_CUDA%3D0), ~~[Caffe Debug](https://ci.appveyor.com/api/projects/BVLC/caffe/artifacts/build/caffe.zip?branch=windows&job=Environment%3A%20MSVC_VERSION%3D14%2C%20WITH_NINJA%3D0%2C%20CMAKE_CONFIG%3DDebug%2C%20CMAKE_BUILD_SHARED_LIBS%3D0%2C%20PYTHON_VERSION%3D3%2C%20WITH_CUDA%3D0)~~

- Visual Studio 2015, CUDA 8.0, Python 3.5: [Caffe Release](https://ci.appveyor.com/api/projects/BVLC/caffe/artifacts/build/caffe.zip?branch=windows&job=Environment%3A%20MSVC_VERSION%3D14%2C%20WITH_NINJA%3D1%2C%20CMAKE_CONFIG%3DRelease%2C%20CMAKE_BUILD_SHARED_LIBS%3D0%2C%20PYTHON_VERSION%3D3%2C%20WITH_CUDA%3D1)

- Visual Studio 2015, CPU only, Python 2.7: [Caffe Release](https://ci.appveyor.com/api/projects/BVLC/caffe/artifacts/build/caffe.zip?branch=windows&job=Environment%3A%20MSVC_VERSION%3D14%2C%20WITH_NINJA%3D0%2C%20CMAKE_CONFIG%3DRelease%2C%20CMAKE_BUILD_SHARED_LIBS%3D0%2C%20PYTHON_VERSION%3D2%2C%20WITH_CUDA%3D0), [Caffe Debug](https://ci.appveyor.com/api/projects/BVLC/caffe/artifacts/build/caffe.zip?branch=windows&job=Environment%3A%20MSVC_VERSION%3D14%2C%20WITH_NINJA%3D0%2C%20CMAKE_CONFIG%3DDebug%2C%20CMAKE_BUILD_SHARED_LIBS%3D0%2C%20PYTHON_VERSION%3D2%2C%20WITH_CUDA%3D0)

- Visual Studio 2015,CUDA 8.0, Python 2.7: [Caffe Release](https://ci.appveyor.com/api/projects/BVLC/caffe/artifacts/build/caffe.zip?branch=windows&job=Environment%3A%20MSVC_VERSION%3D14%2C%20WITH_NINJA%3D1%2C%20CMAKE_CONFIG%3DRelease%2C%20CMAKE_BUILD_SHARED_LIBS%3D0%2C%20PYTHON_VERSION%3D2%2C%20WITH_CUDA%3D1)

- Visual Studio 2013, CPU only, Python 2.7: [Caffe Release](https://ci.appveyor.com/api/projects/BVLC/caffe/artifacts/build/caffe.zip?branch=windows&job=Environment%3A%20MSVC_VERSION%3D12%2C%20WITH_NINJA%3D0%2C%20CMAKE_CONFIG%3DRelease%2C%20CMAKE_BUILD_SHARED_LIBS%3D0%2C%20PYTHON_VERSION%3D2%2C%20WITH_CUDA%3D0), [Caffe Debug](https://ci.appveyor.com/api/projects/BVLC/caffe/artifacts/build/caffe.zip?branch=windows&job=Environment%3A%20MSVC_VERSION%3D12%2C%20WITH_NINJA%3D0%2C%20CMAKE_CONFIG%3DDebug%2C%20CMAKE_BUILD_SHARED_LIBS%3D0%2C%20PYTHON_VERSION%3D2%2C%20WITH_CUDA%3D0)


## Windows Setup

### Requirements

 - Visual Studio 2013 or 2015
 - [CMake](https://cmake.org/) 3.4 or higher (Visual Studio and [Ninja](https://ninja-build.org/) generators are supported)

### Optional Dependencies

 - Python for the pycaffe interface. Anaconda Python 2.7 or 3.5 x64 (or Miniconda)
 - Matlab for the matcaffe interface.
 - CUDA 7.5 or 8.0 (use CUDA 8 if using Visual Studio 2015)
 - cuDNN v5

 We assume that `cmake.exe` and `python.exe` are on your `PATH`.

### Configuring and Building Caffe

The fastest method to get started with caffe on Windows is by executing the following commands in a `cmd` prompt (we use `C:\Projects` as a root folder for the remainder of the instructions):
```cmd
C:\Projects> git clone https://github.com/BVLC/caffe.git
C:\Projects> cd caffe
C:\Projects\caffe> git checkout windows
:: Edit any of the options inside build_win.cmd to suit your needs
C:\Projects\caffe> scripts\build_win.cmd
```
The `build_win.cmd` script will download the dependencies, create the Visual Studio project files (or the ninja build files) and build the Release configuration. By default all the required DLLs will be copied (or hard linked when possible) next to the consuming binaries. If you wish to disable this option, you can by changing the command line option `-DCOPY_PREREQUISITES=0`. The prebuilt libraries also provide a `prependpath.bat` batch script that can temporarily modify your `PATH` envrionment variable to make the required DLLs available.

Below is a more complete description of some of the steps involved in building caffe.

### Install the caffe dependencies

By default CMake will download and extract prebuilt dependencies for your compiler and python version. It will create a folder called `libraries` containing all the required dependencies inside your build folder. Alternatively you can build them yourself by following the instructions in the [caffe-builder](https://github.com/willyd/caffe-builder) [README](https://github.com/willyd/caffe-builder/blob/master/README.md).

### Use cuDNN

To use cuDNN the easiest way is to copy the content of the `cuda` folder into your CUDA toolkit installation directory. For example if you installed CUDA 8.0 and downloaded cudnn-8.0-windows10-x64-v5.1.zip you should copy the content of the `cuda` directory to `C:\Program Files\NVIDIA GPU Computing Toolkit\CUDA\v8.0`. Alternatively, you can define the CUDNN_ROOT cache variable to point to where you unpacked the cuDNN files e.g. `C:/Projects/caffe/cudnn-8.0-windows10-x64-v5.1/cuda`. For example the command in [scripts/build_win.cmd](scripts/build_win.cmd) would become:
```
cmake -G"!CMAKE_GENERATOR!" ^
      -DBLAS=Open ^
      -DCMAKE_BUILD_TYPE:STRING=%CMAKE_CONFIG% ^
      -DBUILD_SHARED_LIBS:BOOL=%CMAKE_BUILD_SHARED_LIBS% ^
      -DBUILD_python:BOOL=%BUILD_PYTHON% ^
      -DBUILD_python_layer:BOOL=%BUILD_PYTHON_LAYER% ^
      -DBUILD_matlab:BOOL=%BUILD_MATLAB% ^
      -DCPU_ONLY:BOOL=%CPU_ONLY% ^
      -DCUDNN_ROOT=C:/Projects/caffe/cudnn-8.0-windows10-x64-v5.1/cuda ^
      -C "%cd%\libraries\caffe-builder-config.cmake" ^
      "%~dp0\.."
```

Alternatively, you can open `cmake-gui.exe` and set the variable from there and click `Generate`.

### Building only for CPU

If CUDA is not installed Caffe will default to a CPU_ONLY build. If you have CUDA installed but want a CPU only build you may use the CMake option `-DCPU_ONLY=1`.

### Using the Python interface

The recommended Python distribution is Anaconda or Miniconda. To successfully build the python interface you need to add the following conda channels:
```
conda config --add channels conda-forge
conda config --add channels willyd
```
and install the following packages:
```
conda install --yes cmake ninja numpy scipy protobuf==3.1.0 six scikit-image pyyaml pydotplus graphviz
```
If Python is installed the default is to build the python interface and python layers. If you wish to disable the python layers or the python build use the CMake options `-DBUILD_python_layer=0` and `-DBUILD_python=0` respectively. In order to use the python interface you need to either add the `C:\Projects\caffe\python` folder to your python path of copy the `C:\Projects\caffe\python\caffe` folder to your `site_packages` folder.

### Using the MATLAB interface

Follow the above procedure and use `-DBUILD_matlab=ON`. Change your current directory in MATLAB to `C:\Projects\caffe\matlab` and run the following command to run the tests:
```
>> caffe.run_tests()
```
If all tests pass you can test if the classification_demo works as well. First, from `C:\Projects\caffe` run `python scripts\download_model_binary.py models\bvlc_reference_caffenet` to download the pre-trained caffemodel from the model zoo. Then change your MATLAB directory to `C:\Projects\caffe\matlab\demo` and run `classification_demo`.

### Using the Ninja generator

You can choose to use the Ninja generator instead of Visual Studio for faster builds. To do so, change the option `set WITH_NINJA=1` in the `build_win.cmd` script. To install Ninja you can download the executable from github or install it via conda:
```cmd
> conda config --add channels conda-forge
> conda install ninja --yes
```
When working with ninja you don't have the Visual Studio solutions as ninja is more akin to make. An alternative is to use [Visual Studio Code](https://code.visualstudio.com) with the CMake extensions and C++ extensions.

### Building a shared library

CMake can be used to build a shared library instead of the default static library. To do so follow the above procedure and use `-DBUILD_SHARED_LIBS=ON`. Please note however, that some tests (more specifically the solver related tests) will fail since both the test exectuable and caffe library do not share static objects contained in the protobuf library.

### Troubleshooting

Should you encounter any error please post the output of the above commands by redirecting the output to a file and open a topic on the [caffe-users list](https://groups.google.com/forum/#!forum/caffe-users) mailing list.

## Known issues

- The `GPUTimer` related test cases always fail on Windows. This seems to be a difference between UNIX and Windows.
- Shared library (DLL) build will have failing tests.
- Shared library build only works with the Ninja generator

## Further Details

Refer to the BVLC/caffe master branch README for all other details such as license, citation, and so on.<|MERGE_RESOLUTION|>--- conflicted
+++ resolved
@@ -4,7 +4,7 @@
 
 ## Custom distributions
 
-- [Intel Caffe](https://github.com/BVLC/caffe/tree/intel) (Optimized for CPU and support for multi-node), in particular Xeon processors (HSW, BDW, Xeon Phi).
+- [Intel Caffe](https://github.com/BVLC/caffe/tree/intel) (Optimized for CPU and support for multi-node), in particular Xeon processors (HSW, BDW, SKX, Xeon Phi).
 - [OpenCL Caffe](https://github.com/BVLC/caffe/tree/opencl) e.g. for AMD or Intel devices.
 - [Windows Caffe](https://github.com/BVLC/caffe/tree/windows)
 
@@ -40,15 +40,9 @@
 - Intel OpenCL, see https://github.com/01org/caffe/wiki/clCaffe for details. 
 - AMD APP SDK (OpenCL), recommended if you have an AMD GPU or CPU.
 
-<<<<<<< HEAD
 ## Technical Report
 Available on arXiv:
 http://arxiv.org/abs/1509.03371
-=======
- - [Intel Caffe](https://github.com/BVLC/caffe/tree/intel) (Optimized for CPU and support for multi-node), in particular Xeon processors (HSW, BDW, SKX, Xeon Phi).
-- [OpenCL Caffe](https://github.com/BVLC/caffe/tree/opencl) e.g. for AMD or Intel devices.
-- [Windows Caffe](https://github.com/BVLC/caffe/tree/windows)
->>>>>>> d2627e95
 
 
 # Windows Caffe
