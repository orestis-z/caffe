# Config file for the Caffe package.
#
# Note:
#   Caffe and this config file depends on opencv,
#   so put `find_package(OpenCV)` before searching Caffe
#   via `find_package(Caffe)`. All other lib/includes
#   dependencies are hard coded in the file
#
# After successful configuration the following variables
# will be defined:
#
#   Caffe_LIBRARIES    - IMPORTED targets to link against
#                        (There is no Caffe_INCLUDE_DIRS and Caffe_DEFINITIONS
#                         because they are specified in the IMPORTED target interface.)
#
#   Caffe_HAVE_CUDA    - signals about CUDA support
#   Caffe_HAVE_CUDNN   - signals about cuDNN support


# OpenCV dependency (optional)

if(@USE_OPENCV@)
  if(NOT OpenCV_FOUND)
    set(Caffe_OpenCV_CONFIG_PATH "@OpenCV_CONFIG_PATH@")
    if(Caffe_OpenCV_CONFIG_PATH)
      get_filename_component(Caffe_OpenCV_CONFIG_PATH ${Caffe_OpenCV_CONFIG_PATH} ABSOLUTE)

      if(EXISTS ${Caffe_OpenCV_CONFIG_PATH} AND NOT TARGET opencv_core)
        message(STATUS "Caffe: using OpenCV config from ${Caffe_OpenCV_CONFIG_PATH}")
<<<<<<< HEAD
	include(${Caffe_OpenCV_CONFIG_PATH}/OpenCVConfig.cmake)
=======
        if(MSVC)
          # The path to OpenCVModules.cmake is mangled according to 
	  # compiler and arch on Windows
          include(${Caffe_OpenCV_CONFIG_PATH}/OpenCVConfig.cmake)
        else()
          include(${Caffe_OpenCV_CONFIG_PATH}/OpenCVModules.cmake)
        endif()
>>>>>>> 646cb1f2
      endif()

    else()
      find_package(OpenCV REQUIRED)
    endif()
    unset(Caffe_OpenCV_CONFIG_PATH)
  endif()
endif()

<<<<<<< HEAD
# CLBlast dependency (optional)

include(CMakeFindDependencyMacro)

if(@USE_CLBLAST@)
  find_dependency(CLBlast)
=======
# Handle other imported targets libraries
if(@GFLAGS_IMPORTED@)
  find_package(gflags REQUIRED NO_MODULE)
endif()

if(@GLOG_IMPORTED@)
  find_package(glog REQUIRED NO_MODULE)
endif()

if(@HDF5_IMPORTED@)
  find_package(HDF5 COMPONENTS C HL REQUIRED NO_MODULE)
endif()

if(@USE_LMDB@ AND @LMDB_IMPORTED@)
  find_package(LMDB REQUIRED NO_MODULE)
endif()

if(@USE_LEVELDB@ AND @LEVELDB_IMPORTED@)
  find_package(LevelDB REQUIRED NO_MODULE)
  if(@SNAPPY_IMPORTED@)
    find_package(Snappy REQUIRED NO_MODULE)
  endif()
>>>>>>> 646cb1f2
endif()

# Compute paths
get_filename_component(Caffe_CMAKE_DIR "${CMAKE_CURRENT_LIST_FILE}" PATH)

# Our library dependencies
if(NOT TARGET caffe AND NOT caffe_BINARY_DIR)
  include("${Caffe_CMAKE_DIR}/CaffeTargets.cmake")
endif()

# List of IMPORTED libs created by CaffeTargets.cmake
# These targets already specify all needed definitions and include pathes
set(Caffe_LIBRARIES caffe)

# Cuda support variables
set(Caffe_CPU_ONLY @CPU_ONLY@)
set(Caffe_HAVE_CUDA @HAVE_CUDA@)
set(Caffe_HAVE_CUDNN @HAVE_CUDNN@)<|MERGE_RESOLUTION|>--- conflicted
+++ resolved
@@ -27,17 +27,14 @@
 
       if(EXISTS ${Caffe_OpenCV_CONFIG_PATH} AND NOT TARGET opencv_core)
         message(STATUS "Caffe: using OpenCV config from ${Caffe_OpenCV_CONFIG_PATH}")
-<<<<<<< HEAD
-	include(${Caffe_OpenCV_CONFIG_PATH}/OpenCVConfig.cmake)
-=======
+		include(${Caffe_OpenCV_CONFIG_PATH}/OpenCVConfig.cmake)
         if(MSVC)
           # The path to OpenCVModules.cmake is mangled according to 
-	  # compiler and arch on Windows
+	  	  # compiler and arch on Windows
           include(${Caffe_OpenCV_CONFIG_PATH}/OpenCVConfig.cmake)
         else()
           include(${Caffe_OpenCV_CONFIG_PATH}/OpenCVModules.cmake)
         endif()
->>>>>>> 646cb1f2
       endif()
 
     else()
@@ -47,14 +44,14 @@
   endif()
 endif()
 
-<<<<<<< HEAD
 # CLBlast dependency (optional)
 
 include(CMakeFindDependencyMacro)
 
 if(@USE_CLBLAST@)
   find_dependency(CLBlast)
-=======
+endif()
+
 # Handle other imported targets libraries
 if(@GFLAGS_IMPORTED@)
   find_package(gflags REQUIRED NO_MODULE)
@@ -77,7 +74,6 @@
   if(@SNAPPY_IMPORTED@)
     find_package(Snappy REQUIRED NO_MODULE)
   endif()
->>>>>>> 646cb1f2
 endif()
 
 # Compute paths
