# Config file for the Caffe package.
#
# Note:
#   Caffe and this config file depends on opencv,
#   so put `find_package(OpenCV)` before searching Caffe
#   via `find_package(Caffe)`. All other lib/includes
#   dependencies are hard coded in the file
#
# After successful configuration the following variables
# will be defined:
#
#   Caffe_LIBRARIES    - IMPORTED targets to link against
#                        (There is no Caffe_INCLUDE_DIRS and Caffe_DEFINITIONS
#                         because they are specified in the IMPORTED target interface.)
#
#   Caffe_HAVE_CUDA    - signals about CUDA support
#   Caffe_HAVE_CUDNN   - signals about cuDNN support


# OpenCV dependency (optional)

if(@USE_OPENCV@)
  if(NOT OpenCV_FOUND)
    set(Caffe_OpenCV_CONFIG_PATH "@OpenCV_CONFIG_PATH@")
    if(Caffe_OpenCV_CONFIG_PATH)
      get_filename_component(Caffe_OpenCV_CONFIG_PATH ${Caffe_OpenCV_CONFIG_PATH} ABSOLUTE)

      if(EXISTS ${Caffe_OpenCV_CONFIG_PATH} AND NOT TARGET opencv_core)
        message(STATUS "Caffe: using OpenCV config from ${Caffe_OpenCV_CONFIG_PATH}")
		include(${Caffe_OpenCV_CONFIG_PATH}/OpenCVConfig.cmake)
        if(MSVC)
          # The path to OpenCVModules.cmake is mangled according to 
	  	  # compiler and arch on Windows
          include(${Caffe_OpenCV_CONFIG_PATH}/OpenCVConfig.cmake)
        else()
          include(${Caffe_OpenCV_CONFIG_PATH}/OpenCVModules.cmake)
        endif()
      endif()
    else()
      find_package(OpenCV REQUIRED)
    endif()
    unset(Caffe_OpenCV_CONFIG_PATH)
  endif()
endif()

<<<<<<< HEAD
# CLBlast dependency (optional)

include(CMakeFindDependencyMacro)

if(@USE_CLBLAST@)
  find_dependency(CLBlast)
endif()

=======
>>>>>>> ca360a14
# Handle other imported targets libraries
if(@GFLAGS_IMPORTED@)
  find_package(gflags REQUIRED NO_MODULE)
endif()

if(@GLOG_IMPORTED@)
  find_package(glog REQUIRED NO_MODULE)
endif()

if(@HDF5_IMPORTED@)
  find_package(HDF5 COMPONENTS C HL REQUIRED NO_MODULE)
endif()

if(@USE_LMDB@ AND @LMDB_IMPORTED@)
  find_package(LMDB REQUIRED NO_MODULE)
endif()

if(@USE_LEVELDB@ AND @LEVELDB_IMPORTED@)
  find_package(LevelDB REQUIRED NO_MODULE)
  if(@SNAPPY_IMPORTED@)
    find_package(Snappy REQUIRED NO_MODULE)
  endif()
endif()

# Compute paths
get_filename_component(Caffe_CMAKE_DIR "${CMAKE_CURRENT_LIST_FILE}" PATH)

# Our library dependencies
if(NOT TARGET caffe AND NOT caffe_BINARY_DIR)
  include("${Caffe_CMAKE_DIR}/CaffeTargets.cmake")
endif()

# List of IMPORTED libs created by CaffeTargets.cmake
# These targets already specify all needed definitions and include pathes
set(Caffe_LIBRARIES caffe)

# Cuda support variables
set(Caffe_CPU_ONLY @CPU_ONLY@)
set(Caffe_HAVE_CUDA @HAVE_CUDA@)
set(Caffe_HAVE_CUDNN @HAVE_CUDNN@)<|MERGE_RESOLUTION|>--- conflicted
+++ resolved
@@ -28,13 +28,6 @@
       if(EXISTS ${Caffe_OpenCV_CONFIG_PATH} AND NOT TARGET opencv_core)
         message(STATUS "Caffe: using OpenCV config from ${Caffe_OpenCV_CONFIG_PATH}")
 		include(${Caffe_OpenCV_CONFIG_PATH}/OpenCVConfig.cmake)
-        if(MSVC)
-          # The path to OpenCVModules.cmake is mangled according to 
-	  	  # compiler and arch on Windows
-          include(${Caffe_OpenCV_CONFIG_PATH}/OpenCVConfig.cmake)
-        else()
-          include(${Caffe_OpenCV_CONFIG_PATH}/OpenCVModules.cmake)
-        endif()
       endif()
     else()
       find_package(OpenCV REQUIRED)
@@ -43,7 +36,6 @@
   endif()
 endif()
 
-<<<<<<< HEAD
 # CLBlast dependency (optional)
 
 include(CMakeFindDependencyMacro)
@@ -52,8 +44,6 @@
   find_dependency(CLBlast)
 endif()
 
-=======
->>>>>>> ca360a14
 # Handle other imported targets libraries
 if(@GFLAGS_IMPORTED@)
   find_package(gflags REQUIRED NO_MODULE)
