
#ifdef WITH_PYTHON_LAYER
#include "boost/python.hpp"
namespace bp = boost::python;
#endif

#include <gflags/gflags.h>
#include <glog/logging.h>

#include <cstring>
#include <map>
#include <string>
#include <vector>

#include "boost/algorithm/string.hpp"
#include "caffe/caffe.hpp"
#include "caffe/device.hpp"
#include "caffe/util/signal_handler.h"

using caffe::Blob;
using caffe::Caffe;
using caffe::Net;
using caffe::Layer;
using caffe::Solver;
using caffe::shared_ptr;
using caffe::string;
using caffe::Timer;
using caffe::vector;
using caffe::device;
using std::ostringstream;

DEFINE_string(gpu, "",
    "Optional; run in GPU mode on given device IDs separated by ','."
    "Use '-gpu all' to run on all available GPUs. The effective training "
    "batch size is multiplied by the number of devices.");
DEFINE_string(solver, "",
    "The solver definition protocol buffer text file.");
DEFINE_string(model, "",
    "The model definition protocol buffer text file..");
DEFINE_string(snapshot, "",
    "Optional; the snapshot solver state to resume training.");
DEFINE_string(weights, "",
    "Optional; the pretrained weights to initialize finetuning, "
    "separated by ','. Cannot be set simultaneously with snapshot.");
DEFINE_int32(iterations, 50,
    "The number of iterations to run.");
DEFINE_string(sigint_effect, "stop",
             "Optional; action to take when a SIGINT signal is received: "
              "snapshot, stop or none.");
DEFINE_string(sighup_effect, "snapshot",
             "Optional; action to take when a SIGHUP signal is received: "
             "snapshot, stop or none.");

// A simple registry for caffe commands.
typedef int (*BrewFunction)();
typedef std::map<caffe::string, BrewFunction> BrewMap;
BrewMap g_brew_map;

#define RegisterBrewFunction(func) \
namespace { \
class __Registerer_##func { \
 public: /* NOLINT */ \
  __Registerer_##func() { \
    g_brew_map[#func] = &func; \
  } \
}; \
__Registerer_##func g_registerer_##func; \
}

static BrewFunction GetBrewFunction(const caffe::string& name) {
  if (g_brew_map.count(name)) {
    return g_brew_map[name];
  } else {
    LOG(ERROR) << "Available caffe actions:";
    for (BrewMap::iterator it = g_brew_map.begin();
         it != g_brew_map.end(); ++it) {
      LOG(ERROR) << "\t" << it->first;
    }
    LOG(FATAL) << "Unknown action: " << name;
    return NULL;  // not reachable, just to suppress old compiler warnings.
  }
}

// Parse GPU ids or use all available devices
static void get_gpus(vector<int>* gpus) {
  if (FLAGS_gpu == "all") {
    int count = 0;
#ifndef CPU_ONLY
    count = Caffe::EnumerateDevices(true);
#else
    NO_GPU;
#endif
    for (int i = 0; i < count; ++i) {
      gpus->push_back(i);
    }
  } else if (FLAGS_gpu.size()) {
    vector<string> strings;
    boost::split(strings, FLAGS_gpu, boost::is_any_of(","));
    for (int i = 0; i < strings.size(); ++i) {
      gpus->push_back(boost::lexical_cast<int>(strings[i]));
    }
  } else {
    CHECK_EQ(gpus->size(), 0);
  }
}

// caffe commands to call by
//     caffe <command> <args>
//
// To add a command, define a function "int command()" and register it with
// RegisterBrewFunction(action);

// Device Query: show diagnostic information for a GPU device, or
// enumerate all devices if none is specified.
int device_query() {
  if (FLAGS_gpu.size() == 0 || FLAGS_gpu == "all") {
    // If no gpu is specified, enumerate all the devices.
    caffe::Caffe::EnumerateDevices();
  } else {
#ifndef CPU_ONLY
    LOG(INFO) << "Querying GPUs " << FLAGS_gpu;
    vector<int> gpus;
    get_gpus(&gpus);
    Caffe::SetDevices(gpus);
    for (int i = 0; i < gpus.size(); ++i) {
      caffe::Caffe::SetDevice(gpus[i]);
      caffe::Caffe::DeviceQuery();
    }
#endif  // !CPU_ONLY
  }
  return 0;
}
RegisterBrewFunction(device_query);

// Load the weights from the specified caffemodel(s) into the train and
// test nets.
void CopyLayers(caffe::Solver<float>* solver, const std::string& model_list) {
  std::vector<std::string> model_names;
  boost::split(model_names, model_list, boost::is_any_of(",") );
  for (int i = 0; i < model_names.size(); ++i) {
    LOG(INFO) << "Finetuning from " << model_names[i];
    solver->net()->CopyTrainedLayersFrom(model_names[i]);
    for (int j = 0; j < solver->test_nets().size(); ++j) {
      solver->test_nets()[j]->CopyTrainedLayersFrom(model_names[i]);
    }
  }
}

// Translate the signal effect the user specified on the command-line to the
// corresponding enumeration.
caffe::SolverAction::Enum GetRequestedAction(
    const std::string& flag_value) {
  if (flag_value == "stop") {
    return caffe::SolverAction::STOP;
  }
  if (flag_value == "snapshot") {
    return caffe::SolverAction::SNAPSHOT;
  }
  if (flag_value == "none") {
    return caffe::SolverAction::NONE;
  }
  LOG(FATAL) << "Invalid signal effect \""<< flag_value << "\" was specified";
}

// Train / Finetune a model.
int train() {
  CHECK_GT(FLAGS_solver.size(), 0) << "Need a solver definition to train.";
  CHECK(!FLAGS_snapshot.size() || !FLAGS_weights.size())
      << "Give a snapshot to resume training or weights to finetune "
      "but not both.";

  caffe::SolverParameter solver_param;
  caffe::ReadSolverParamsFromTextFileOrDie(FLAGS_solver, &solver_param);

  // If the gpus flag is not provided, allow the mode and device to be set
  // in the solver prototxt.
  if (FLAGS_gpu.size() == 0
      && solver_param.solver_mode() == caffe::SolverParameter_SolverMode_GPU) {
      if (solver_param.has_device_id()) {
          FLAGS_gpu = "" +
              boost::lexical_cast<string>(solver_param.device_id());
      } else {  // Set default GPU if unspecified
          FLAGS_gpu = "" + boost::lexical_cast<string>(0);
      }
  }

  vector<int> gpus;
  get_gpus(&gpus);
  if (gpus.size() == 0) {
    LOG(INFO) << "Use CPU.";
    Caffe::set_mode(Caffe::CPU);
  } else {
#ifndef CPU_ONLY
    // Load all devices that will be used
    Caffe::SetDevices(gpus);

    ostringstream s;
    for (int_tp i = 0; i < gpus.size(); ++i) {
      s << (i ? ", " : "") << gpus[i];
    }
    LOG(INFO) << "Using GPUs " << s.str();
    solver_param.set_device_id(gpus[0]);
    // Initialize the first device
    Caffe::SetDevice(gpus[0]);
    Caffe::set_mode(Caffe::GPU);
    Caffe::set_solver_count(gpus.size());
#endif  // !CPU_ONLY
  }

  caffe::SignalHandler signal_handler(
        GetRequestedAction(FLAGS_sigint_effect),
        GetRequestedAction(FLAGS_sighup_effect));

  shared_ptr<caffe::Solver<float> >
      solver(caffe::SolverRegistry<float>::CreateSolver(solver_param));

  solver->SetActionFunction(signal_handler.GetActionFunction());

  if (FLAGS_snapshot.size()) {
    LOG(INFO) << "Resuming from " << FLAGS_snapshot;
    solver->Restore(FLAGS_snapshot.c_str());
  } else if (FLAGS_weights.size()) {
    CopyLayers(solver.get(), FLAGS_weights);
  }

  if (gpus.size() > 1) {
    caffe::P2PSync<float> sync(solver, NULL, solver->param());
<<<<<<< HEAD
    std::vector<device*> devices;
    for (int_tp i = 0; i < gpus.size(); ++i) {
      devices.push_back(Caffe::Get().GetDevice(i, true));
    }
    sync.run(devices);
=======
    sync.Run(gpus);
>>>>>>> 82f0d5f6
  } else {
    LOG(INFO) << "Starting Optimization";
    solver->Solve();
  }
  LOG(INFO) << "Optimization Done.";
  return 0;
}
RegisterBrewFunction(train);


// Test: score a model.
int test() {
  CHECK_GT(FLAGS_model.size(), 0) << "Need a model definition to score.";
  CHECK_GT(FLAGS_weights.size(), 0) << "Need model weights to score.";

  // Set device id and mode
  vector<int> gpus;
  get_gpus(&gpus);
  if (gpus.size() != 0) {
#ifndef CPU_ONLY
    LOG(INFO) << "Use GPU with device ID " << gpus[0];
    Caffe::SetDevices(gpus);
    Caffe::set_mode(Caffe::GPU);
    Caffe::SetDevice(gpus[0]);
#endif  // !CPU_ONLY
  } else {
    LOG(INFO) << "Use CPU.";
    Caffe::set_mode(Caffe::CPU);
  }
  // Instantiate the caffe net.
  Net<float> caffe_net(FLAGS_model, caffe::TEST, Caffe::GetDefaultDevice());
  caffe_net.CopyTrainedLayersFrom(FLAGS_weights);
  LOG(INFO) << "Running for " << FLAGS_iterations << " iterations.";

  vector<int> test_score_output_id;
  vector<float> test_score;
  float loss = 0;
  for (int_tp i = 0; i < FLAGS_iterations; ++i) {
    float iter_loss;
    const vector<Blob<float>*>& result =
        caffe_net.Forward(&iter_loss);
    loss += iter_loss;
    int_tp idx = 0;
    for (int_tp j = 0; j < result.size(); ++j) {
      const float* result_vec = result[j]->cpu_data();
      for (int_tp k = 0; k < result[j]->count(); ++k, ++idx) {
        const float score = result_vec[k];
        if (i == 0) {
          test_score.push_back(score);
          test_score_output_id.push_back(j);
        } else {
          test_score[idx] += score;
        }
        const std::string& output_name = caffe_net.blob_names()[
            caffe_net.output_blob_indices()[j]];
        LOG(INFO) << "Batch " << i << ", " << output_name << " = " << score;
      }
    }
  }
  loss /= FLAGS_iterations;
  LOG(INFO) << "Loss: " << loss;
  for (int_tp i = 0; i < test_score.size(); ++i) {
    const std::string& output_name = caffe_net.blob_names()[
        caffe_net.output_blob_indices()[test_score_output_id[i]]];
    const float loss_weight = caffe_net.blob_loss_weights()[
        caffe_net.output_blob_indices()[test_score_output_id[i]]];
    std::ostringstream loss_msg_stream;
    const float mean_score = test_score[i] / FLAGS_iterations;
    if (loss_weight) {
      loss_msg_stream << " (* " << loss_weight
                      << " = " << loss_weight * mean_score << " loss)";
    }
    LOG(INFO) << output_name << " = " << mean_score << loss_msg_stream.str();
  }

  return 0;
}
RegisterBrewFunction(test);


// Time: benchmark the execution time of a model.
int time() {
  CHECK_GT(FLAGS_model.size(), 0) << "Need a model definition to time.";

  // Set device id and mode
  vector<int> gpus;
  get_gpus(&gpus);
  if (gpus.size() != 0) {
#ifndef CPU_ONLY
    LOG(INFO) << "Use GPU with device ID " << gpus[0];
    Caffe::SetDevices(gpus);
    Caffe::set_mode(Caffe::GPU);
    Caffe::SetDevice(gpus[0]);
#endif  // !CPU_ONLY
  } else {
    LOG(INFO) << "Use CPU.";
    Caffe::set_mode(Caffe::CPU);
  }
  // Instantiate the caffe net.
  Net<float> caffe_net(FLAGS_model, caffe::TRAIN, Caffe::GetDefaultDevice());

  // Do a clean forward and backward pass, so that memory allocation are done
  // and future iterations will be more stable.
  LOG(INFO) << "Performing Forward";
  // Note that for the speed benchmark, we will assume that the network does
  // not take any input blobs.
  float initial_loss;
  caffe_net.Forward(&initial_loss);
  LOG(INFO) << "Initial loss: " << initial_loss;
  LOG(INFO) << "Performing Backward";
  caffe_net.Backward();

  const vector<shared_ptr<Layer<float> > >& layers = caffe_net.layers();
  const vector<vector<Blob<float>*> >& bottom_vecs = caffe_net.bottom_vecs();
  const vector<vector<Blob<float>*> >& top_vecs = caffe_net.top_vecs();
  const vector<vector<bool> >& bottom_need_backward =
      caffe_net.bottom_need_backward();
  LOG(INFO) << "*** Benchmark begins ***";
  LOG(INFO) << "Testing for " << FLAGS_iterations << " iterations.";
  Timer total_timer;
  total_timer.Start();
  Timer forward_timer;
  Timer backward_timer;
  Timer timer;
  std::vector<double> forward_time_per_layer(layers.size(), 0.0);
  std::vector<double> backward_time_per_layer(layers.size(), 0.0);
  double forward_time = 0.0;
  double backward_time = 0.0;
  for (int_tp j = 0; j < FLAGS_iterations; ++j) {
    Timer iter_timer;
    iter_timer.Start();
    forward_timer.Start();
    for (int_tp i = 0; i < layers.size(); ++i) {
      timer.Start();
      layers[i]->Forward(bottom_vecs[i], top_vecs[i]);
      Caffe::Synchronize(Caffe::GetDefaultDevice()->id());
      forward_time_per_layer[i] += timer.MicroSeconds();
    }
    forward_time += forward_timer.MicroSeconds();
    backward_timer.Start();
    for (int_tp i = layers.size() - 1; i >= 0; --i) {
      timer.Start();
      layers[i]->Backward(top_vecs[i], bottom_need_backward[i],
                          bottom_vecs[i]);
      Caffe::Synchronize(Caffe::GetDefaultDevice()->id());
      backward_time_per_layer[i] += timer.MicroSeconds();
    }
    backward_time += backward_timer.MicroSeconds();
    LOG(INFO) << "Iteration: " << j + 1 << " forward-backward time: "
      << iter_timer.MilliSeconds() << " ms.";
  }
  LOG(INFO) << "Average time per layer: ";
  for (int_tp i = 0; i < layers.size(); ++i) {
    const caffe::string& layername = layers[i]->layer_param().name();
    LOG(INFO) << std::setfill(' ') << std::setw(10) << layername <<
      "\tforward: " << forward_time_per_layer[i] / 1000 /
      FLAGS_iterations << " ms.";
    LOG(INFO) << std::setfill(' ') << std::setw(10) << layername  <<
      "\tbackward: " << backward_time_per_layer[i] / 1000 /
      FLAGS_iterations << " ms.";
  }
  total_timer.Stop();
  LOG(INFO) << "Average Forward pass: " << forward_time / 1000 /
    FLAGS_iterations << " ms.";
  LOG(INFO) << "Average Backward pass: " << backward_time / 1000 /
    FLAGS_iterations << " ms.";
  LOG(INFO) << "Average Forward-Backward: " << total_timer.MilliSeconds() /
    FLAGS_iterations << " ms.";
  LOG(INFO) << "Total Time: " << total_timer.MilliSeconds() << " ms.";
  LOG(INFO) << "*** Benchmark ends ***";
  return 0;
}
RegisterBrewFunction(time);

int main(int argc, char** argv) {
  // Print output to stderr (while still logging).
  FLAGS_alsologtostderr = 1;
  // Set version
  gflags::SetVersionString(AS_STRING(CAFFE_VERSION));
  // Usage message.
  gflags::SetUsageMessage("command line brew\n"
      "usage: caffe <command> <args>\n\n"
      "commands:\n"
      "  train           train or finetune a model\n"
      "  test            score a model\n"
      "  device_query    show GPU diagnostic information\n"
      "  time            benchmark model execution time");
  // Run tool or show usage.
  caffe::GlobalInit(&argc, &argv);
  if (argc == 2) {
#ifdef WITH_PYTHON_LAYER
    try {
#endif
      return GetBrewFunction(caffe::string(argv[1]))();
#ifdef WITH_PYTHON_LAYER
    } catch (bp::error_already_set) {
      PyErr_Print();
      return 1;
    }
#endif
  } else {
    gflags::ShowUsageWithFlagsRestrict(argv[0], "tools/caffe");
  }
}<|MERGE_RESOLUTION|>--- conflicted
+++ resolved
@@ -225,15 +225,11 @@
 
   if (gpus.size() > 1) {
     caffe::P2PSync<float> sync(solver, NULL, solver->param());
-<<<<<<< HEAD
     std::vector<device*> devices;
     for (int_tp i = 0; i < gpus.size(); ++i) {
       devices.push_back(Caffe::Get().GetDevice(i, true));
     }
-    sync.run(devices);
-=======
-    sync.Run(gpus);
->>>>>>> 82f0d5f6
+    sync.Run(devices);
   } else {
     LOG(INFO) << "Starting Optimization";
     solver->Solve();
