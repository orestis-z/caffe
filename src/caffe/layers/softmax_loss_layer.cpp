--- conflicted
+++ resolved
@@ -108,19 +108,7 @@
       ++count;
     }
   }
-<<<<<<< HEAD
-  if (normalize_) {
-    if (count == 0) {
-      top[0]->mutable_cpu_data()[0] = 0;
-    } else {
-      top[0]->mutable_cpu_data()[0] = loss / count;
-    }
-  } else {
-    top[0]->mutable_cpu_data()[0] = loss / outer_num_;
-  }
-=======
   top[0]->mutable_cpu_data()[0] = loss / get_normalizer(normalization_, count);
->>>>>>> 8e8d97d6
   if (top.size() == 2) {
     top[1]->ShareData(prob_);
   }
@@ -155,28 +143,9 @@
       }
     }
     // Scale gradient
-<<<<<<< HEAD
-    const Dtype loss_weight = top[0]->cpu_diff()[0];
-    if (normalize_) {
-      if (count == 0) {
-        caffe_set<Dtype>(prob_.count(), 0.0, bottom_diff);
-      } else {
-        caffe_scal(prob_.count(), loss_weight / count, bottom_diff);
-      }
-    } else {
-      caffe_scal(prob_.count(), loss_weight / outer_num_, bottom_diff);
-    }
-    if (bottom.size() == 3) {
-      // TODO: Correct this for easy diff scaling
-      // std::cout << "Size: " << bottom[0]->count() << std::endl;
-      const Dtype* weight = bottom[2]->cpu_data();
-      caffe_mul(bottom[2]->count(), bottom_diff, weight, bottom_diff);
-    }
-=======
     Dtype loss_weight = top[0]->cpu_diff()[0] /
                         get_normalizer(normalization_, count);
     caffe_scal(prob_.count(), loss_weight, bottom_diff);
->>>>>>> 8e8d97d6
   }
 }
 
