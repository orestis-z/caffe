#include <vector>

#include "gtest/gtest.h"

#include "caffe/filler.hpp"

#include "caffe/test/test_caffe_main.hpp"

namespace caffe {

template <typename Dtype>
class ConstantFillerTest : public ::testing::Test {
 protected:
  ConstantFillerTest()
      : blob_(new Blob<Dtype>()),
        filler_param_() {
    filler_param_.set_value(10.);
    filler_.reset(new ConstantFiller<Dtype>(filler_param_));
  }
  virtual void test_params(const vector<int>& shape) {
    EXPECT_TRUE(blob_);
    blob_->Reshape(shape);
    filler_->Fill(blob_);
    const int count = blob_->count();
    const Dtype* data = blob_->cpu_data();
    for (int i = 0; i < count; ++i) {
      EXPECT_EQ(data[i], filler_param_.value());
    }
  }
  virtual ~ConstantFillerTest() { delete blob_; }
  Blob<Dtype>* const blob_;
  FillerParameter filler_param_;
  shared_ptr<ConstantFiller<Dtype> > filler_;
};

TYPED_TEST_CASE(ConstantFillerTest, TestDtypesFloat);

TYPED_TEST(ConstantFillerTest, TestFill) {
<<<<<<< HEAD
  EXPECT_TRUE(this->blob_);
  const int_tp count = this->blob_->count();
  const TypeParam* data = this->blob_->cpu_data();
  for (int_tp i = 0; i < count; ++i) {
    EXPECT_EQ(data[i], this->filler_param_.value());
  }
=======
  vector<int> blob_shape;
  blob_shape.push_back(2);
  blob_shape.push_back(3);
  blob_shape.push_back(4);
  blob_shape.push_back(5);
  this->test_params(blob_shape);
}

TYPED_TEST(ConstantFillerTest, TestFill1D) {
  vector<int> blob_shape(1, 15);
  this->test_params(blob_shape);
}

TYPED_TEST(ConstantFillerTest, TestFill2D) {
  vector<int> blob_shape;
  blob_shape.push_back(8);
  blob_shape.push_back(3);
  this->test_params(blob_shape);
}

TYPED_TEST(ConstantFillerTest, TestFill5D) {
  vector<int> blob_shape;
  blob_shape.push_back(2);
  blob_shape.push_back(3);
  blob_shape.push_back(4);
  blob_shape.push_back(5);
  blob_shape.push_back(2);
  this->test_params(blob_shape);
>>>>>>> 69da2cf9
}


template <typename Dtype>
class UniformFillerTest : public ::testing::Test {
 protected:
  UniformFillerTest()
      : blob_(new Blob<Dtype>()),
        filler_param_() {
    filler_param_.set_min(1.);
    filler_param_.set_max(2.);
    filler_.reset(new UniformFiller<Dtype>(filler_param_));
  }
  virtual void test_params(const vector<int>& shape) {
    EXPECT_TRUE(blob_);
    blob_->Reshape(shape);
    filler_->Fill(blob_);
    const int count = blob_->count();
    const Dtype* data = blob_->cpu_data();
    for (int i = 0; i < count; ++i) {
      EXPECT_GE(data[i], filler_param_.min());
      EXPECT_LE(data[i], filler_param_.max());
    }
  }
  virtual ~UniformFillerTest() { delete blob_; }
  Blob<Dtype>* const blob_;
  FillerParameter filler_param_;
  shared_ptr<UniformFiller<Dtype> > filler_;
};

TYPED_TEST_CASE(UniformFillerTest, TestDtypesFloat);

TYPED_TEST(UniformFillerTest, TestFill) {
<<<<<<< HEAD
  EXPECT_TRUE(this->blob_);
  const int_tp count = this->blob_->count();
  const TypeParam* data = this->blob_->cpu_data();
  for (int_tp i = 0; i < count; ++i) {
    EXPECT_GE(data[i], this->filler_param_.min());
    EXPECT_LE(data[i], this->filler_param_.max());
  }
=======
  vector<int> blob_shape;
  blob_shape.push_back(2);
  blob_shape.push_back(3);
  blob_shape.push_back(4);
  blob_shape.push_back(5);
  this->test_params(blob_shape);
}

TYPED_TEST(UniformFillerTest, TestFill1D) {
  vector<int> blob_shape(1, 15);
  this->test_params(blob_shape);
}

TYPED_TEST(UniformFillerTest, TestFill2D) {
  vector<int> blob_shape;
  blob_shape.push_back(8);
  blob_shape.push_back(3);
  this->test_params(blob_shape);
}

TYPED_TEST(UniformFillerTest, TestFill5D) {
  vector<int> blob_shape;
  blob_shape.push_back(2);
  blob_shape.push_back(3);
  blob_shape.push_back(4);
  blob_shape.push_back(5);
  blob_shape.push_back(2);
  this->test_params(blob_shape);
>>>>>>> 69da2cf9
}

template <typename Dtype>
class PositiveUnitballFillerTest : public ::testing::Test {
 protected:
  PositiveUnitballFillerTest()
      : blob_(new Blob<Dtype>()),
        filler_param_() {
    filler_.reset(new PositiveUnitballFiller<Dtype>(filler_param_));
  }
  virtual void test_params(const vector<int>& shape) {
    EXPECT_TRUE(blob_);
    blob_->Reshape(shape);
    filler_->Fill(blob_);
    const int num = blob_->shape(0);
    const int count = blob_->count();
    const int dim = count / num;
    const Dtype* data = blob_->cpu_data();
    for (int i = 0; i < count; ++i) {
      EXPECT_GE(data[i], 0);
      EXPECT_LE(data[i], 1);
    }
    for (int i = 0; i < num; ++i) {
      Dtype sum = Dtype(0);
      for (int j = 0; j < dim; ++j) {
        sum += data[i * dim + j];
      }
      EXPECT_GE(sum, 0.999);
      EXPECT_LE(sum, 1.001);
    }
  }
  virtual ~PositiveUnitballFillerTest() { delete blob_; }
  Blob<Dtype>* const blob_;
  FillerParameter filler_param_;
  shared_ptr<PositiveUnitballFiller<Dtype> > filler_;
};

TYPED_TEST_CASE(PositiveUnitballFillerTest, TestDtypesFloat);

TYPED_TEST(PositiveUnitballFillerTest, TestFill) {
<<<<<<< HEAD
  EXPECT_TRUE(this->blob_);
  const int_tp num = this->blob_->num();
  const int_tp count = this->blob_->count();
  const int_tp dim = count / num;
  const TypeParam* data = this->blob_->cpu_data();
  for (int_tp i = 0; i < count; ++i) {
    EXPECT_GE(data[i], 0);
    EXPECT_LE(data[i], 1);
  }
  for (int_tp i = 0; i < num; ++i) {
    TypeParam sum = 0;
    for (int_tp j = 0; j < dim; ++j) {
      sum += data[i * dim + j];
    }
    EXPECT_GE(sum, 0.999);
    EXPECT_LE(sum, 1.001);
  }
=======
  vector<int> blob_shape;
  blob_shape.push_back(2);
  blob_shape.push_back(3);
  blob_shape.push_back(4);
  blob_shape.push_back(5);
  this->test_params(blob_shape);
}

TYPED_TEST(PositiveUnitballFillerTest, TestFill1D) {
  vector<int> blob_shape(1, 15);
  this->test_params(blob_shape);
}

TYPED_TEST(PositiveUnitballFillerTest, TestFill2D) {
  vector<int> blob_shape;
  blob_shape.push_back(8);
  blob_shape.push_back(3);
  this->test_params(blob_shape);
}

TYPED_TEST(PositiveUnitballFillerTest, TestFill5D) {
  vector<int> blob_shape;
  blob_shape.push_back(2);
  blob_shape.push_back(3);
  blob_shape.push_back(4);
  blob_shape.push_back(5);
  blob_shape.push_back(2);
  this->test_params(blob_shape);
>>>>>>> 69da2cf9
}

template <typename Dtype>
class GaussianFillerTest : public ::testing::Test {
 protected:
  GaussianFillerTest()
      : blob_(new Blob<Dtype>()),
        filler_param_() {
    filler_param_.set_mean(10.);
    filler_param_.set_std(0.1);
    filler_.reset(new GaussianFiller<Dtype>(filler_param_));
  }
  virtual void test_params(const vector<int>& shape,
      const Dtype tolerance = Dtype(5), const int repetitions = 100) {
    // Tests for statistical properties should be ran multiple times.
    EXPECT_TRUE(blob_);
    blob_->Reshape(shape);
    for (int i = 0; i < repetitions; ++i) {
      test_params_iter(shape, tolerance);
    }
  }
  virtual void test_params_iter(const vector<int>& shape,
      const Dtype tolerance) {
    // This test has a configurable tolerance parameter - by default it was
    // equal to 5.0 which is very loose - allowing some tuning (e.g. for tests
    // on smaller blobs the actual variance will be larger than desired, so the
    // tolerance can be increased to account for that).
    filler_->Fill(blob_);
    const int count = blob_->count();
    const Dtype* data = blob_->cpu_data();
    Dtype mean = Dtype(0);
    Dtype var = Dtype(0);
    for (int i = 0; i < count; ++i) {
      mean += data[i];
      var += data[i] * data[i];
    }
    mean /= count;
    var /= count;
    var -= mean*mean;
    EXPECT_GE(mean, filler_param_.mean() - filler_param_.std() * tolerance);
    EXPECT_LE(mean, filler_param_.mean() + filler_param_.std() * tolerance);
    Dtype target_var = filler_param_.std() * filler_param_.std();
    EXPECT_GE(var, target_var / tolerance);
    EXPECT_LE(var, target_var * tolerance);
  }
  virtual ~GaussianFillerTest() { delete blob_; }
  Blob<Dtype>* const blob_;
  FillerParameter filler_param_;
  shared_ptr<GaussianFiller<Dtype> > filler_;
};

TYPED_TEST_CASE(GaussianFillerTest, TestDtypesFloat);

TYPED_TEST(GaussianFillerTest, TestFill) {
<<<<<<< HEAD
  EXPECT_TRUE(this->blob_);
  const int_tp count = this->blob_->count();
  const TypeParam* data = this->blob_->cpu_data();
  TypeParam mean = 0.;
  TypeParam var = 0.;
  for (int_tp i = 0; i < count; ++i) {
    mean += data[i];
    var += (data[i] - this->filler_param_.mean()) *
        (data[i] - this->filler_param_.mean());
  }
  mean /= count;
  var /= count;
  // Very loose test.
  EXPECT_GE(mean, this->filler_param_.mean() - this->filler_param_.std() * 5);
  EXPECT_LE(mean, this->filler_param_.mean() + this->filler_param_.std() * 5);
  TypeParam target_var = this->filler_param_.std() * this->filler_param_.std();
  EXPECT_GE(var, target_var / 5.);
  EXPECT_LE(var, target_var * 5.);
=======
  vector<int> blob_shape;
  blob_shape.push_back(2);
  blob_shape.push_back(3);
  blob_shape.push_back(4);
  blob_shape.push_back(5);
  const TypeParam tolerance = TypeParam(3);  // enough for a 120-element blob
  this->test_params(blob_shape, tolerance);
}

TYPED_TEST(GaussianFillerTest, TestFill1D) {
  vector<int> blob_shape(1, 25);
  const TypeParam tolerance = TypeParam(5);
  this->test_params(blob_shape, tolerance);
}

TYPED_TEST(GaussianFillerTest, TestFill2D) {
  vector<int> blob_shape;
  blob_shape.push_back(8);
  blob_shape.push_back(3);
  const TypeParam tolerance = TypeParam(5);
  this->test_params(blob_shape, tolerance);
}

TYPED_TEST(GaussianFillerTest, TestFill5D) {
  vector<int> blob_shape;
  blob_shape.push_back(2);
  blob_shape.push_back(3);
  blob_shape.push_back(4);
  blob_shape.push_back(5);
  blob_shape.push_back(2);
  const TypeParam tolerance = TypeParam(2);
  this->test_params(blob_shape, tolerance);
>>>>>>> 69da2cf9
}

template <typename Dtype>
class XavierFillerTest : public ::testing::Test {
 protected:
  XavierFillerTest()
      : blob_(new Blob<Dtype>()),
        filler_param_() {
  }
  virtual void test_params(FillerParameter_VarianceNorm variance_norm,
      Dtype n, const vector<int>& shape, const int repetitions = 100) {
    EXPECT_TRUE(blob_);
    blob_->Reshape(shape);
    for (int i = 0; i < repetitions; ++i) {
      test_params_iter(variance_norm, n);
    }
  }
  virtual void test_params_iter(FillerParameter_VarianceNorm variance_norm,
      Dtype n) {
<<<<<<< HEAD
    this->filler_param_.set_variance_norm(variance_norm);
    this->filler_.reset(new XavierFiller<Dtype>(this->filler_param_));
    this->filler_->Fill(blob_);
    EXPECT_TRUE(this->blob_);
    const int_tp count = this->blob_->count();
    const Dtype* data = this->blob_->cpu_data();
=======
    filler_param_.set_variance_norm(variance_norm);
    filler_.reset(new XavierFiller<Dtype>(filler_param_));
    filler_->Fill(blob_);
    const int count = blob_->count();
    const Dtype* data = blob_->cpu_data();
>>>>>>> 69da2cf9
    Dtype mean = 0.;
    Dtype ex2 = 0.;
    for (int_tp i = 0; i < count; ++i) {
      mean += data[i];
      ex2 += data[i] * data[i];
    }
    mean /= count;
    ex2 /= count;
    Dtype std = sqrt(ex2 - mean*mean);
    Dtype target_std = sqrt(2.0 / n);
    EXPECT_NEAR(mean, 0.0, 0.1);
    EXPECT_NEAR(std, target_std, 0.1);
  }
  virtual ~XavierFillerTest() { delete blob_; }
  Blob<Dtype>* const blob_;
  FillerParameter filler_param_;
  shared_ptr<XavierFiller<Dtype> > filler_;
};

TYPED_TEST_CASE(XavierFillerTest, TestDtypesFloat);

TYPED_TEST(XavierFillerTest, TestFillFanIn) {
  vector<int> blob_shape;
  blob_shape.push_back(1000);
  blob_shape.push_back(2);
  blob_shape.push_back(4);
  blob_shape.push_back(5);
  TypeParam n = 2*4*5;
  this->test_params(FillerParameter_VarianceNorm_FAN_IN, n, blob_shape);
}

TYPED_TEST(XavierFillerTest, TestFillFanOut) {
  vector<int> blob_shape;
  blob_shape.push_back(1000);
  blob_shape.push_back(2);
  blob_shape.push_back(4);
  blob_shape.push_back(5);
  TypeParam n = 1000*4*5;
  this->test_params(FillerParameter_VarianceNorm_FAN_OUT, n, blob_shape);
}

TYPED_TEST(XavierFillerTest, TestFillAverage) {
  vector<int> blob_shape;
  blob_shape.push_back(1000);
  blob_shape.push_back(2);
  blob_shape.push_back(4);
  blob_shape.push_back(5);
  TypeParam n = (2*4*5 + 1000*4*5) / 2.0;
  this->test_params(FillerParameter_VarianceNorm_AVERAGE, n, blob_shape);
}

TYPED_TEST(XavierFillerTest, TestFill1D) {
  // This makes little sense but at least we will know that we can fill it
  EXPECT_TRUE(this->blob_);
  vector<int> blob_shape(1, 25);
  this->blob_->Reshape(blob_shape);
  this->filler_param_.set_variance_norm(FillerParameter_VarianceNorm_AVERAGE);
  this->filler_.reset(new XavierFiller<TypeParam>(this->filler_param_));
  this->filler_->Fill(this->blob_);
}

TYPED_TEST(XavierFillerTest, TestFill2D) {
  EXPECT_TRUE(this->blob_);
  vector<int> blob_shape;
  blob_shape.push_back(8);
  blob_shape.push_back(3);
  this->blob_->Reshape(blob_shape);
  this->filler_param_.set_variance_norm(FillerParameter_VarianceNorm_AVERAGE);
  this->filler_.reset(new XavierFiller<TypeParam>(this->filler_param_));
  this->filler_->Fill(this->blob_);
}

TYPED_TEST(XavierFillerTest, TestFill5D) {
  EXPECT_TRUE(this->blob_);
  vector<int> blob_shape;
  blob_shape.push_back(2);
  blob_shape.push_back(3);
  blob_shape.push_back(4);
  blob_shape.push_back(5);
  blob_shape.push_back(2);
  this->blob_->Reshape(blob_shape);
  this->filler_param_.set_variance_norm(FillerParameter_VarianceNorm_AVERAGE);
  this->filler_.reset(new XavierFiller<TypeParam>(this->filler_param_));
  this->filler_->Fill(this->blob_);
}

template <typename Dtype>
class MSRAFillerTest : public ::testing::Test {
 protected:
  MSRAFillerTest()
      : blob_(new Blob<Dtype>()),
        filler_param_() {
  }
  virtual void test_params(FillerParameter_VarianceNorm variance_norm,
      Dtype n, const vector<int>& shape, const int repetitions = 100) {
    EXPECT_TRUE(blob_);
    blob_->Reshape(shape);
    for (int i = 0; i < repetitions; ++i) {
      test_params_iter(variance_norm, n);
    }
  }
  virtual void test_params_iter(FillerParameter_VarianceNorm variance_norm,
      Dtype n) {
<<<<<<< HEAD
    this->filler_param_.set_variance_norm(variance_norm);
    this->filler_.reset(new MSRAFiller<Dtype>(this->filler_param_));
    this->filler_->Fill(blob_);
    EXPECT_TRUE(this->blob_);
    const int_tp count = this->blob_->count();
    const Dtype* data = this->blob_->cpu_data();
=======
    filler_param_.set_variance_norm(variance_norm);
    filler_.reset(new MSRAFiller<Dtype>(filler_param_));
    filler_->Fill(blob_);
    const int count = blob_->count();
    const Dtype* data = blob_->cpu_data();
>>>>>>> 69da2cf9
    Dtype mean = 0.;
    Dtype ex2 = 0.;
    for (int_tp i = 0; i < count; ++i) {
      mean += data[i];
      ex2 += data[i] * data[i];
    }
    mean /= count;
    ex2 /= count;
    Dtype std = sqrt(ex2 - mean*mean);
    Dtype target_std = sqrt(2.0 / n);
    EXPECT_NEAR(mean, 0.0, 0.1);
    EXPECT_NEAR(std, target_std, 0.1);
  }
  virtual ~MSRAFillerTest() { delete blob_; }
  Blob<Dtype>* const blob_;
  FillerParameter filler_param_;
  shared_ptr<MSRAFiller<Dtype> > filler_;
};

TYPED_TEST_CASE(MSRAFillerTest, TestDtypesFloat);

TYPED_TEST(MSRAFillerTest, TestFillFanIn) {
  vector<int> blob_shape;
  blob_shape.push_back(1000);
  blob_shape.push_back(2);
  blob_shape.push_back(4);
  blob_shape.push_back(5);
  TypeParam n = 2*4*5;
  this->test_params(FillerParameter_VarianceNorm_FAN_IN, n, blob_shape);
}

TYPED_TEST(MSRAFillerTest, TestFillFanOut) {
  vector<int> blob_shape;
  blob_shape.push_back(1000);
  blob_shape.push_back(2);
  blob_shape.push_back(4);
  blob_shape.push_back(5);
  TypeParam n = 1000*4*5;
  this->test_params(FillerParameter_VarianceNorm_FAN_OUT, n, blob_shape);
}

TYPED_TEST(MSRAFillerTest, TestFillAverage) {
  vector<int> blob_shape;
  blob_shape.push_back(1000);
  blob_shape.push_back(2);
  blob_shape.push_back(4);
  blob_shape.push_back(5);
  TypeParam n = (2*4*5 + 1000*4*5) / 2.0;
  this->test_params(FillerParameter_VarianceNorm_AVERAGE, n, blob_shape);
}

TYPED_TEST(MSRAFillerTest, TestFill1D) {
  // Like with Xavier - no checking for correctness, just if it can be filled.
  EXPECT_TRUE(this->blob_);
  vector<int> blob_shape(1, 25);
  this->blob_->Reshape(blob_shape);
  this->filler_param_.set_variance_norm(FillerParameter_VarianceNorm_AVERAGE);
  this->filler_.reset(new MSRAFiller<TypeParam>(this->filler_param_));
  this->filler_->Fill(this->blob_);
}

TYPED_TEST(MSRAFillerTest, TestFill2D) {
  EXPECT_TRUE(this->blob_);
  vector<int> blob_shape;
  blob_shape.push_back(8);
  blob_shape.push_back(3);
  this->blob_->Reshape(blob_shape);
  this->filler_param_.set_variance_norm(FillerParameter_VarianceNorm_AVERAGE);
  this->filler_.reset(new MSRAFiller<TypeParam>(this->filler_param_));
  this->filler_->Fill(this->blob_);
}

TYPED_TEST(MSRAFillerTest, TestFill5D) {
  EXPECT_TRUE(this->blob_);
  vector<int> blob_shape;
  blob_shape.push_back(2);
  blob_shape.push_back(3);
  blob_shape.push_back(4);
  blob_shape.push_back(5);
  blob_shape.push_back(2);
  this->blob_->Reshape(blob_shape);
  this->filler_param_.set_variance_norm(FillerParameter_VarianceNorm_AVERAGE);
  this->filler_.reset(new MSRAFiller<TypeParam>(this->filler_param_));
  this->filler_->Fill(this->blob_);
}

template <typename Dtype>
class BilinearFillerTest : public ::testing::Test {
 protected:
  BilinearFillerTest() : filler_param_() {}
  virtual void test_params(const int n) {
    this->blob_ = new Blob<Dtype>(1000, 2, n, n);
    this->filler_.reset(new BilinearFiller<Dtype>(this->filler_param_));
    this->filler_->Fill(blob_);
    EXPECT_TRUE(this->blob_);
    const int outer_num = this->blob_->count(0, 2);
    const int inner_num = this->blob_->count(2, 4);
    const Dtype* data = this->blob_->cpu_data();
    int f = ceil(this->blob_->width() / 2.);
    Dtype c = (this->blob_->width() - 1) / (2. * f);
    for (int i = 0; i < outer_num; ++i) {
      for (int j = 0; j < inner_num; ++j) {
        Dtype x = j % this->blob_->width();
        Dtype y = (j / this->blob_->width()) % this->blob_->height();
        Dtype expected_value = (1 - fabs(x / f - c)) * (1 - fabs(y / f - c));
        const Dtype actual_value = data[i * inner_num + j];
        EXPECT_NEAR(expected_value, actual_value, 0.01);
      }
    }
  }
  virtual ~BilinearFillerTest() { delete blob_; }
  Blob<Dtype>* blob_;
  FillerParameter filler_param_;
  shared_ptr<BilinearFiller<Dtype> > filler_;
};

TYPED_TEST_CASE(BilinearFillerTest, TestDtypesFloat);

TYPED_TEST(BilinearFillerTest, TestFillOdd) {
  const int n = 7;
  this->test_params(n);
}
TYPED_TEST(BilinearFillerTest, TestFillEven) {
  const int n = 6;
  this->test_params(n);
}

}  // namespace caffe<|MERGE_RESOLUTION|>--- conflicted
+++ resolved
@@ -17,13 +17,13 @@
     filler_param_.set_value(10.);
     filler_.reset(new ConstantFiller<Dtype>(filler_param_));
   }
-  virtual void test_params(const vector<int>& shape) {
+  virtual void test_params(const vector<int_tp>& shape) {
     EXPECT_TRUE(blob_);
     blob_->Reshape(shape);
     filler_->Fill(blob_);
-    const int count = blob_->count();
+    const int_tp count = blob_->count();
     const Dtype* data = blob_->cpu_data();
-    for (int i = 0; i < count; ++i) {
+    for (int_tp i = 0; i < count; ++i) {
       EXPECT_EQ(data[i], filler_param_.value());
     }
   }
@@ -36,15 +36,7 @@
 TYPED_TEST_CASE(ConstantFillerTest, TestDtypesFloat);
 
 TYPED_TEST(ConstantFillerTest, TestFill) {
-<<<<<<< HEAD
-  EXPECT_TRUE(this->blob_);
-  const int_tp count = this->blob_->count();
-  const TypeParam* data = this->blob_->cpu_data();
-  for (int_tp i = 0; i < count; ++i) {
-    EXPECT_EQ(data[i], this->filler_param_.value());
-  }
-=======
-  vector<int> blob_shape;
+  vector<int_tp> blob_shape;
   blob_shape.push_back(2);
   blob_shape.push_back(3);
   blob_shape.push_back(4);
@@ -53,26 +45,25 @@
 }
 
 TYPED_TEST(ConstantFillerTest, TestFill1D) {
-  vector<int> blob_shape(1, 15);
+  vector<int_tp> blob_shape(1, 15);
   this->test_params(blob_shape);
 }
 
 TYPED_TEST(ConstantFillerTest, TestFill2D) {
-  vector<int> blob_shape;
+  vector<int_tp> blob_shape;
   blob_shape.push_back(8);
   blob_shape.push_back(3);
   this->test_params(blob_shape);
 }
 
 TYPED_TEST(ConstantFillerTest, TestFill5D) {
-  vector<int> blob_shape;
-  blob_shape.push_back(2);
-  blob_shape.push_back(3);
-  blob_shape.push_back(4);
-  blob_shape.push_back(5);
-  blob_shape.push_back(2);
-  this->test_params(blob_shape);
->>>>>>> 69da2cf9
+  vector<int_tp> blob_shape;
+  blob_shape.push_back(2);
+  blob_shape.push_back(3);
+  blob_shape.push_back(4);
+  blob_shape.push_back(5);
+  blob_shape.push_back(2);
+  this->test_params(blob_shape);
 }
 
 
@@ -86,13 +77,13 @@
     filler_param_.set_max(2.);
     filler_.reset(new UniformFiller<Dtype>(filler_param_));
   }
-  virtual void test_params(const vector<int>& shape) {
+  virtual void test_params(const vector<int_tp>& shape) {
     EXPECT_TRUE(blob_);
     blob_->Reshape(shape);
     filler_->Fill(blob_);
-    const int count = blob_->count();
+    const int_tp count = blob_->count();
     const Dtype* data = blob_->cpu_data();
-    for (int i = 0; i < count; ++i) {
+    for (int_tp i = 0; i < count; ++i) {
       EXPECT_GE(data[i], filler_param_.min());
       EXPECT_LE(data[i], filler_param_.max());
     }
@@ -106,16 +97,7 @@
 TYPED_TEST_CASE(UniformFillerTest, TestDtypesFloat);
 
 TYPED_TEST(UniformFillerTest, TestFill) {
-<<<<<<< HEAD
-  EXPECT_TRUE(this->blob_);
-  const int_tp count = this->blob_->count();
-  const TypeParam* data = this->blob_->cpu_data();
-  for (int_tp i = 0; i < count; ++i) {
-    EXPECT_GE(data[i], this->filler_param_.min());
-    EXPECT_LE(data[i], this->filler_param_.max());
-  }
-=======
-  vector<int> blob_shape;
+  vector<int_tp> blob_shape;
   blob_shape.push_back(2);
   blob_shape.push_back(3);
   blob_shape.push_back(4);
@@ -124,26 +106,25 @@
 }
 
 TYPED_TEST(UniformFillerTest, TestFill1D) {
-  vector<int> blob_shape(1, 15);
+  vector<int_tp> blob_shape(1, 15);
   this->test_params(blob_shape);
 }
 
 TYPED_TEST(UniformFillerTest, TestFill2D) {
-  vector<int> blob_shape;
+  vector<int_tp> blob_shape;
   blob_shape.push_back(8);
   blob_shape.push_back(3);
   this->test_params(blob_shape);
 }
 
 TYPED_TEST(UniformFillerTest, TestFill5D) {
-  vector<int> blob_shape;
-  blob_shape.push_back(2);
-  blob_shape.push_back(3);
-  blob_shape.push_back(4);
-  blob_shape.push_back(5);
-  blob_shape.push_back(2);
-  this->test_params(blob_shape);
->>>>>>> 69da2cf9
+  vector<int_tp> blob_shape;
+  blob_shape.push_back(2);
+  blob_shape.push_back(3);
+  blob_shape.push_back(4);
+  blob_shape.push_back(5);
+  blob_shape.push_back(2);
+  this->test_params(blob_shape);
 }
 
 template <typename Dtype>
@@ -154,21 +135,21 @@
         filler_param_() {
     filler_.reset(new PositiveUnitballFiller<Dtype>(filler_param_));
   }
-  virtual void test_params(const vector<int>& shape) {
+  virtual void test_params(const vector<int_tp>& shape) {
     EXPECT_TRUE(blob_);
     blob_->Reshape(shape);
     filler_->Fill(blob_);
-    const int num = blob_->shape(0);
-    const int count = blob_->count();
-    const int dim = count / num;
+    const int_tp num = blob_->shape(0);
+    const int_tp count = blob_->count();
+    const int_tp dim = count / num;
     const Dtype* data = blob_->cpu_data();
-    for (int i = 0; i < count; ++i) {
+    for (int_tp i = 0; i < count; ++i) {
       EXPECT_GE(data[i], 0);
       EXPECT_LE(data[i], 1);
     }
-    for (int i = 0; i < num; ++i) {
+    for (int_tp i = 0; i < num; ++i) {
       Dtype sum = Dtype(0);
-      for (int j = 0; j < dim; ++j) {
+      for (int_tp j = 0; j < dim; ++j) {
         sum += data[i * dim + j];
       }
       EXPECT_GE(sum, 0.999);
@@ -184,26 +165,7 @@
 TYPED_TEST_CASE(PositiveUnitballFillerTest, TestDtypesFloat);
 
 TYPED_TEST(PositiveUnitballFillerTest, TestFill) {
-<<<<<<< HEAD
-  EXPECT_TRUE(this->blob_);
-  const int_tp num = this->blob_->num();
-  const int_tp count = this->blob_->count();
-  const int_tp dim = count / num;
-  const TypeParam* data = this->blob_->cpu_data();
-  for (int_tp i = 0; i < count; ++i) {
-    EXPECT_GE(data[i], 0);
-    EXPECT_LE(data[i], 1);
-  }
-  for (int_tp i = 0; i < num; ++i) {
-    TypeParam sum = 0;
-    for (int_tp j = 0; j < dim; ++j) {
-      sum += data[i * dim + j];
-    }
-    EXPECT_GE(sum, 0.999);
-    EXPECT_LE(sum, 1.001);
-  }
-=======
-  vector<int> blob_shape;
+  vector<int_tp> blob_shape;
   blob_shape.push_back(2);
   blob_shape.push_back(3);
   blob_shape.push_back(4);
@@ -212,26 +174,25 @@
 }
 
 TYPED_TEST(PositiveUnitballFillerTest, TestFill1D) {
-  vector<int> blob_shape(1, 15);
+  vector<int_tp> blob_shape(1, 15);
   this->test_params(blob_shape);
 }
 
 TYPED_TEST(PositiveUnitballFillerTest, TestFill2D) {
-  vector<int> blob_shape;
+  vector<int_tp> blob_shape;
   blob_shape.push_back(8);
   blob_shape.push_back(3);
   this->test_params(blob_shape);
 }
 
 TYPED_TEST(PositiveUnitballFillerTest, TestFill5D) {
-  vector<int> blob_shape;
-  blob_shape.push_back(2);
-  blob_shape.push_back(3);
-  blob_shape.push_back(4);
-  blob_shape.push_back(5);
-  blob_shape.push_back(2);
-  this->test_params(blob_shape);
->>>>>>> 69da2cf9
+  vector<int_tp> blob_shape;
+  blob_shape.push_back(2);
+  blob_shape.push_back(3);
+  blob_shape.push_back(4);
+  blob_shape.push_back(5);
+  blob_shape.push_back(2);
+  this->test_params(blob_shape);
 }
 
 template <typename Dtype>
@@ -244,27 +205,27 @@
     filler_param_.set_std(0.1);
     filler_.reset(new GaussianFiller<Dtype>(filler_param_));
   }
-  virtual void test_params(const vector<int>& shape,
-      const Dtype tolerance = Dtype(5), const int repetitions = 100) {
+  virtual void test_params(const vector<int_tp>& shape,
+      const Dtype tolerance = Dtype(5), const int_tp repetitions = 100) {
     // Tests for statistical properties should be ran multiple times.
     EXPECT_TRUE(blob_);
     blob_->Reshape(shape);
-    for (int i = 0; i < repetitions; ++i) {
+    for (int_tp i = 0; i < repetitions; ++i) {
       test_params_iter(shape, tolerance);
     }
   }
-  virtual void test_params_iter(const vector<int>& shape,
+  virtual void test_params_iter(const vector<int_tp>& shape,
       const Dtype tolerance) {
     // This test has a configurable tolerance parameter - by default it was
     // equal to 5.0 which is very loose - allowing some tuning (e.g. for tests
     // on smaller blobs the actual variance will be larger than desired, so the
     // tolerance can be increased to account for that).
     filler_->Fill(blob_);
-    const int count = blob_->count();
+    const int_tp count = blob_->count();
     const Dtype* data = blob_->cpu_data();
     Dtype mean = Dtype(0);
     Dtype var = Dtype(0);
-    for (int i = 0; i < count; ++i) {
+    for (int_tp i = 0; i < count; ++i) {
       mean += data[i];
       var += data[i] * data[i];
     }
@@ -286,27 +247,7 @@
 TYPED_TEST_CASE(GaussianFillerTest, TestDtypesFloat);
 
 TYPED_TEST(GaussianFillerTest, TestFill) {
-<<<<<<< HEAD
-  EXPECT_TRUE(this->blob_);
-  const int_tp count = this->blob_->count();
-  const TypeParam* data = this->blob_->cpu_data();
-  TypeParam mean = 0.;
-  TypeParam var = 0.;
-  for (int_tp i = 0; i < count; ++i) {
-    mean += data[i];
-    var += (data[i] - this->filler_param_.mean()) *
-        (data[i] - this->filler_param_.mean());
-  }
-  mean /= count;
-  var /= count;
-  // Very loose test.
-  EXPECT_GE(mean, this->filler_param_.mean() - this->filler_param_.std() * 5);
-  EXPECT_LE(mean, this->filler_param_.mean() + this->filler_param_.std() * 5);
-  TypeParam target_var = this->filler_param_.std() * this->filler_param_.std();
-  EXPECT_GE(var, target_var / 5.);
-  EXPECT_LE(var, target_var * 5.);
-=======
-  vector<int> blob_shape;
+  vector<int_tp> blob_shape;
   blob_shape.push_back(2);
   blob_shape.push_back(3);
   blob_shape.push_back(4);
@@ -316,13 +257,13 @@
 }
 
 TYPED_TEST(GaussianFillerTest, TestFill1D) {
-  vector<int> blob_shape(1, 25);
+  vector<int_tp> blob_shape(1, 25);
   const TypeParam tolerance = TypeParam(5);
   this->test_params(blob_shape, tolerance);
 }
 
 TYPED_TEST(GaussianFillerTest, TestFill2D) {
-  vector<int> blob_shape;
+  vector<int_tp> blob_shape;
   blob_shape.push_back(8);
   blob_shape.push_back(3);
   const TypeParam tolerance = TypeParam(5);
@@ -330,7 +271,7 @@
 }
 
 TYPED_TEST(GaussianFillerTest, TestFill5D) {
-  vector<int> blob_shape;
+  vector<int_tp> blob_shape;
   blob_shape.push_back(2);
   blob_shape.push_back(3);
   blob_shape.push_back(4);
@@ -338,7 +279,6 @@
   blob_shape.push_back(2);
   const TypeParam tolerance = TypeParam(2);
   this->test_params(blob_shape, tolerance);
->>>>>>> 69da2cf9
 }
 
 template <typename Dtype>
@@ -349,29 +289,20 @@
         filler_param_() {
   }
   virtual void test_params(FillerParameter_VarianceNorm variance_norm,
-      Dtype n, const vector<int>& shape, const int repetitions = 100) {
+      Dtype n, const vector<int_tp>& shape, const int_tp repetitions = 100) {
     EXPECT_TRUE(blob_);
     blob_->Reshape(shape);
-    for (int i = 0; i < repetitions; ++i) {
+    for (int_tp i = 0; i < repetitions; ++i) {
       test_params_iter(variance_norm, n);
     }
   }
   virtual void test_params_iter(FillerParameter_VarianceNorm variance_norm,
       Dtype n) {
-<<<<<<< HEAD
-    this->filler_param_.set_variance_norm(variance_norm);
-    this->filler_.reset(new XavierFiller<Dtype>(this->filler_param_));
-    this->filler_->Fill(blob_);
-    EXPECT_TRUE(this->blob_);
-    const int_tp count = this->blob_->count();
-    const Dtype* data = this->blob_->cpu_data();
-=======
     filler_param_.set_variance_norm(variance_norm);
     filler_.reset(new XavierFiller<Dtype>(filler_param_));
     filler_->Fill(blob_);
-    const int count = blob_->count();
+    const int_tp count = blob_->count();
     const Dtype* data = blob_->cpu_data();
->>>>>>> 69da2cf9
     Dtype mean = 0.;
     Dtype ex2 = 0.;
     for (int_tp i = 0; i < count; ++i) {
@@ -394,7 +325,7 @@
 TYPED_TEST_CASE(XavierFillerTest, TestDtypesFloat);
 
 TYPED_TEST(XavierFillerTest, TestFillFanIn) {
-  vector<int> blob_shape;
+  vector<int_tp> blob_shape;
   blob_shape.push_back(1000);
   blob_shape.push_back(2);
   blob_shape.push_back(4);
@@ -404,7 +335,7 @@
 }
 
 TYPED_TEST(XavierFillerTest, TestFillFanOut) {
-  vector<int> blob_shape;
+  vector<int_tp> blob_shape;
   blob_shape.push_back(1000);
   blob_shape.push_back(2);
   blob_shape.push_back(4);
@@ -414,7 +345,7 @@
 }
 
 TYPED_TEST(XavierFillerTest, TestFillAverage) {
-  vector<int> blob_shape;
+  vector<int_tp> blob_shape;
   blob_shape.push_back(1000);
   blob_shape.push_back(2);
   blob_shape.push_back(4);
@@ -426,7 +357,7 @@
 TYPED_TEST(XavierFillerTest, TestFill1D) {
   // This makes little sense but at least we will know that we can fill it
   EXPECT_TRUE(this->blob_);
-  vector<int> blob_shape(1, 25);
+  vector<int_tp> blob_shape(1, 25);
   this->blob_->Reshape(blob_shape);
   this->filler_param_.set_variance_norm(FillerParameter_VarianceNorm_AVERAGE);
   this->filler_.reset(new XavierFiller<TypeParam>(this->filler_param_));
@@ -435,7 +366,7 @@
 
 TYPED_TEST(XavierFillerTest, TestFill2D) {
   EXPECT_TRUE(this->blob_);
-  vector<int> blob_shape;
+  vector<int_tp> blob_shape;
   blob_shape.push_back(8);
   blob_shape.push_back(3);
   this->blob_->Reshape(blob_shape);
@@ -446,7 +377,7 @@
 
 TYPED_TEST(XavierFillerTest, TestFill5D) {
   EXPECT_TRUE(this->blob_);
-  vector<int> blob_shape;
+  vector<int_tp> blob_shape;
   blob_shape.push_back(2);
   blob_shape.push_back(3);
   blob_shape.push_back(4);
@@ -466,29 +397,20 @@
         filler_param_() {
   }
   virtual void test_params(FillerParameter_VarianceNorm variance_norm,
-      Dtype n, const vector<int>& shape, const int repetitions = 100) {
+      Dtype n, const vector<int_tp>& shape, const int_tp repetitions = 100) {
     EXPECT_TRUE(blob_);
     blob_->Reshape(shape);
-    for (int i = 0; i < repetitions; ++i) {
+    for (int_tp i = 0; i < repetitions; ++i) {
       test_params_iter(variance_norm, n);
     }
   }
   virtual void test_params_iter(FillerParameter_VarianceNorm variance_norm,
       Dtype n) {
-<<<<<<< HEAD
-    this->filler_param_.set_variance_norm(variance_norm);
-    this->filler_.reset(new MSRAFiller<Dtype>(this->filler_param_));
-    this->filler_->Fill(blob_);
-    EXPECT_TRUE(this->blob_);
-    const int_tp count = this->blob_->count();
-    const Dtype* data = this->blob_->cpu_data();
-=======
     filler_param_.set_variance_norm(variance_norm);
     filler_.reset(new MSRAFiller<Dtype>(filler_param_));
     filler_->Fill(blob_);
-    const int count = blob_->count();
+    const int_tp count = blob_->count();
     const Dtype* data = blob_->cpu_data();
->>>>>>> 69da2cf9
     Dtype mean = 0.;
     Dtype ex2 = 0.;
     for (int_tp i = 0; i < count; ++i) {
@@ -511,7 +433,7 @@
 TYPED_TEST_CASE(MSRAFillerTest, TestDtypesFloat);
 
 TYPED_TEST(MSRAFillerTest, TestFillFanIn) {
-  vector<int> blob_shape;
+  vector<int_tp> blob_shape;
   blob_shape.push_back(1000);
   blob_shape.push_back(2);
   blob_shape.push_back(4);
@@ -521,7 +443,7 @@
 }
 
 TYPED_TEST(MSRAFillerTest, TestFillFanOut) {
-  vector<int> blob_shape;
+  vector<int_tp> blob_shape;
   blob_shape.push_back(1000);
   blob_shape.push_back(2);
   blob_shape.push_back(4);
@@ -531,7 +453,7 @@
 }
 
 TYPED_TEST(MSRAFillerTest, TestFillAverage) {
-  vector<int> blob_shape;
+  vector<int_tp> blob_shape;
   blob_shape.push_back(1000);
   blob_shape.push_back(2);
   blob_shape.push_back(4);
@@ -543,7 +465,7 @@
 TYPED_TEST(MSRAFillerTest, TestFill1D) {
   // Like with Xavier - no checking for correctness, just if it can be filled.
   EXPECT_TRUE(this->blob_);
-  vector<int> blob_shape(1, 25);
+  vector<int_tp> blob_shape(1, 25);
   this->blob_->Reshape(blob_shape);
   this->filler_param_.set_variance_norm(FillerParameter_VarianceNorm_AVERAGE);
   this->filler_.reset(new MSRAFiller<TypeParam>(this->filler_param_));
@@ -552,7 +474,7 @@
 
 TYPED_TEST(MSRAFillerTest, TestFill2D) {
   EXPECT_TRUE(this->blob_);
-  vector<int> blob_shape;
+  vector<int_tp> blob_shape;
   blob_shape.push_back(8);
   blob_shape.push_back(3);
   this->blob_->Reshape(blob_shape);
@@ -563,7 +485,7 @@
 
 TYPED_TEST(MSRAFillerTest, TestFill5D) {
   EXPECT_TRUE(this->blob_);
-  vector<int> blob_shape;
+  vector<int_tp> blob_shape;
   blob_shape.push_back(2);
   blob_shape.push_back(3);
   blob_shape.push_back(4);
@@ -579,18 +501,18 @@
 class BilinearFillerTest : public ::testing::Test {
  protected:
   BilinearFillerTest() : filler_param_() {}
-  virtual void test_params(const int n) {
+  virtual void test_params(const int_tp n) {
     this->blob_ = new Blob<Dtype>(1000, 2, n, n);
     this->filler_.reset(new BilinearFiller<Dtype>(this->filler_param_));
     this->filler_->Fill(blob_);
     EXPECT_TRUE(this->blob_);
-    const int outer_num = this->blob_->count(0, 2);
-    const int inner_num = this->blob_->count(2, 4);
+    const int_tp outer_num = this->blob_->count(0, 2);
+    const int_tp inner_num = this->blob_->count(2, 4);
     const Dtype* data = this->blob_->cpu_data();
-    int f = ceil(this->blob_->width() / 2.);
+    int_tp f = ceil(this->blob_->width() / 2.);
     Dtype c = (this->blob_->width() - 1) / (2. * f);
-    for (int i = 0; i < outer_num; ++i) {
-      for (int j = 0; j < inner_num; ++j) {
+    for (int_tp i = 0; i < outer_num; ++i) {
+      for (int_tp j = 0; j < inner_num; ++j) {
         Dtype x = j % this->blob_->width();
         Dtype y = (j / this->blob_->width()) % this->blob_->height();
         Dtype expected_value = (1 - fabs(x / f - c)) * (1 - fabs(y / f - c));
@@ -608,11 +530,11 @@
 TYPED_TEST_CASE(BilinearFillerTest, TestDtypesFloat);
 
 TYPED_TEST(BilinearFillerTest, TestFillOdd) {
-  const int n = 7;
+  const int_tp n = 7;
   this->test_params(n);
 }
 TYPED_TEST(BilinearFillerTest, TestFillEven) {
-  const int n = 6;
+  const int_tp n = 6;
   this->test_params(n);
 }
 
