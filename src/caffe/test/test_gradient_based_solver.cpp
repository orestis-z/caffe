#include <algorithm>
#include <string>
#include <utility>
#include <vector>

#include "google/protobuf/text_format.h"

#include "gtest/gtest.h"

#include "caffe/common.hpp"
#include "caffe/parallel.hpp"
#include "caffe/proto/caffe.pb.h"
#include "caffe/sgd_solvers.hpp"
#include "caffe/util/io.hpp"

#include "caffe/test/test_caffe_main.hpp"

using std::ostringstream;

namespace caffe {

template<typename TypeParam>
class GradientBasedSolverTest : public MultiDeviceTest<TypeParam> {
  typedef typename TypeParam::Dtype Dtype;

 protected:
  GradientBasedSolverTest()
      : seed_(1701), num_(4), channels_(3), height_(10), width_(10),
        share_(false) {
    input_file_ = new string(
    CMAKE_SOURCE_DIR "caffe/test/test_data/solver_data_list.txt" CMAKE_EXT);
  }
  ~GradientBasedSolverTest() {
    delete input_file_;
  }

  string snapshot_prefix_;
  shared_ptr<SGDSolver<Dtype> > solver_;
#ifdef USE_NCCL
  shared_ptr<NCCL<Dtype> > nccl_;
#endif
  int seed_;
  // Dimensions are determined by generate_sample_data.py
  // TODO this is brittle and the hdf5 file should be checked instead.
  int num_, channels_, height_, width_;
  bool share_;
  Dtype delta_;  // Stability constant for RMSProp, AdaGrad, AdaDelta and Adam

  // Test data: check out generate_sample_data.py in the same directory.
  string* input_file_;

  virtual void InitSolver(const SolverParameter& param) = 0;

  virtual void InitSolverFromProtoString(const string& proto) {
    SolverParameter param;
    CHECK(google::protobuf::TextFormat::ParseFromString(proto, &param));
    // Set the solver_mode according to current Caffe::mode.
    switch (Caffe::mode()) {
      case Caffe::CPU:
        param.set_solver_mode(SolverParameter_SolverMode_CPU);
        break;
      case Caffe::GPU:
        param.set_solver_mode(SolverParameter_SolverMode_GPU);
        break;
      default:
        LOG(FATAL)<< "Unknown Caffe mode: " << Caffe::mode();
      }
    InitSolver(param);
    delta_ = param.delta();
  }

  string RunLeastSquaresSolver(const Dtype learning_rate,
                               const Dtype weight_decay, const Dtype momentum,
                               const int num_iters, const int iter_size = 1,
                               const int devices = 1, const bool snapshot =
                                   false,
                               const char* from_snapshot = NULL) {
    ostringstream proto;
    int device_id = 0;
#ifndef CPU_ONLY
#ifdef USE_CUDA
    if (Caffe::mode() == Caffe::GPU
        && Caffe::GetDefaultDevice()->backend() == BACKEND_CUDA) {
      CUDA_CHECK(cudaGetDevice(&device_id));
    }
<<<<<<< HEAD
#endif  // USE_CUDA
#endif  // !CPU_ONLY
    proto << "snapshot_after_train: " << snapshot << " "
        "max_iter: " << num_iters << " "
        "base_lr: " << learning_rate << " "
        "lr_policy: 'fixed' "
        "iter_size: " << iter_size << " "
        "device_id: " << device_id << " "
        "net_param { "
        "  name: 'TestNetwork' "
        "  layer { "
        "    name: 'data' "
        "    type: 'HDF5Data' "
        "    hdf5_data_param { "
        "      source: '" << *(this->input_file_) << "' "
        "      batch_size: " << num_ / iter_size << " "
        "    } "
        "    top: 'data' "
        "    top: 'targets' "
        "  } ";
=======
#endif
    proto <<
       "snapshot_after_train: " << snapshot << " "
       "max_iter: " << num_iters << " "
       "base_lr: " << learning_rate << " "
       "lr_policy: 'fixed' "
       "iter_size: " << iter_size << " "
       "device_id: " << device_id << " "
       "layer_wise_reduce: " << (!share_) << " "
       "net_param { "
       "  name: 'TestNetwork' "
       "  layer { "
       "    name: 'data' "
       "    type: 'HDF5Data' "
       "    hdf5_data_param { "
       "      source: '" << *(this->input_file_) << "' "
       "      batch_size: " << num_ / iter_size << " "
       "    } "
       "    top: 'data' "
       "    top: 'targets' "
       "  } ";
>>>>>>> cdbfed50
    if (share_) {
      proto << "  layer { "
            "    name: 'slice' "
            "    type: 'Slice' "
            "    bottom: 'data' "
            "    top: 'data1' "
            "    top: 'data2' "
            "    slice_param { "
            "      axis: 0 "
            "    } "
            "  } ";
    }
    proto << "  layer { "
          "    name: 'innerprod' "
          "    type: 'InnerProduct' "
          "    param { name: 'weights' } "
          "    param { name: 'bias' } "
          "    inner_product_param { "
          "      num_output: 1 "
          "      weight_filler { "
          "        type: 'gaussian' "
          "        std: 1.0 "
          "      } "
          "      bias_filler { "
          "        type: 'gaussian' "
          "        std: 1.0 "
          "      } "
          "    } "
          "    bottom: '"
          << string(share_ ? "data1" : "data") << "' "
          "    top: '"
          << string(share_ ? "innerprod1" : "innerprod") << "' "
          "  } ";
    if (share_) {
      proto << "  layer { "
            "    name: 'innerprod2' "
            "    type: 'InnerProduct' "
            "    param { name: 'weights' } "
            "    param { name: 'bias' } "
            "    inner_product_param { "
            "      num_output: 1 "
            "      weight_filler { "
            "        type: 'gaussian' "
            "        std: 1.0 "
            "      } "
            "      bias_filler { "
            "        type: 'gaussian' "
            "        std: 1.0 "
            "      } "
            "    } "
            "    bottom: 'data2' "
            "    top: 'innerprod2' "
            "  } "
            "  layer { "
            "    name: 'concat' "
            "    type: 'Concat' "
            "    bottom: 'innerprod1' "
            "    bottom: 'innerprod2' "
            "    top: 'innerprod' "
            "    concat_param { "
            "      axis: 0 "
            "    } "
            "  } ";
    }
    proto << "  layer { "
          "    name: 'loss' "
          "    type: 'EuclideanLoss' "
          "    bottom: 'innerprod' "
          "    bottom: 'targets' "
          "  } "
          "} ";
    if (weight_decay != 0) {
      proto << "weight_decay: " << weight_decay << " ";
    }
    if (momentum != 0) {
      proto << "momentum: " << momentum << " ";
    }
    MakeTempDir(&snapshot_prefix_);
#if defined(_MSC_VER)
    std::replace(snapshot_prefix_.begin(), snapshot_prefix_.end(), '\\', '/');
#endif
    proto << "snapshot_prefix: '" << snapshot_prefix_ << "/' ";
    if (snapshot) {
      proto << "snapshot: " << num_iters << " ";
    }
    Caffe::set_random_seed(this->seed_, Caffe::GetDefaultDevice());
    this->InitSolverFromProtoString(proto.str());
    if (from_snapshot) {
      this->solver_->Restore(from_snapshot);
      for (int i = 0; i < this->solver_->iter(); ++i) {
        this->solver_->net()->Forward();
      }
    }
    if (devices == 1) {
      this->solver_->Solve();
    } else {
      LOG(INFO)<< "Multi-GPU test on " << devices << " devices";
      vector<device*> gpus;
      // put current device at the beginning
      device* dc = Caffe::GetDevice(solver_->param().device_id(), true);
      gpus.push_back(dc);
      for (int i = 0; gpus.size() < devices; ++i) {
        if (i != device_id)
        gpus.push_back(Caffe::GetDevice(i, true));
      }
      Caffe::set_solver_count(gpus.size());
#ifdef USE_NCCL
      this->nccl_.reset(new NCCL<Dtype>(this->solver_));
      this->nccl_->Run(gpus, from_snapshot);
#endif
      Caffe::set_solver_count(1);
    }
    if (snapshot) {
      ostringstream resume_file;
      resume_file << snapshot_prefix_ << "/_iter_" << num_iters
                  << ".solverstate";
      string resume_filename = resume_file.str();
      return resume_filename;
    }
    return string();
  }

  // Compute an update value given the current state of the train net,
  // using the analytical formula for the least squares gradient.
  // updated_params will store the updated weight and bias results,
  // using the blobs' diffs to hold the update values themselves.
  void ComputeLeastSquaresUpdate(
      const Dtype learning_rate, const Dtype weight_decay, const Dtype momentum,
      const int num_iters, vector<shared_ptr<Blob<Dtype> > >* updated_params) {
    const int N = num_;
    const int D = channels_ * height_ * width_;

    // Run a forward pass, and manually compute the update values from the
    // result.
    Net<Dtype>& net = *this->solver_->net();
    net.Forward();
    ASSERT_TRUE(net.has_blob("data"));
    const Blob<Dtype>& data = *net.blob_by_name("data");
    ASSERT_TRUE(net.has_blob("targets"));
    const Blob<Dtype>& targets = *net.blob_by_name("targets");
    ASSERT_TRUE(net.has_layer("innerprod"));
    const vector<shared_ptr<Blob<Dtype> > >& param_blobs = net.layer_by_name(
        "innerprod")->blobs();
    const int num_param_blobs = 2;
    ASSERT_EQ(num_param_blobs, param_blobs.size());
    const Blob<Dtype>& weights = *param_blobs[0];
    const Blob<Dtype>& bias = *param_blobs[1];
    ASSERT_EQ(D * N, data.count());
    ASSERT_EQ(N, targets.count());
    ASSERT_EQ(D, weights.count());
    ASSERT_EQ(1, bias.count());

    updated_params->clear();
    updated_params->resize(num_param_blobs);
    for (int i = 0; i < num_param_blobs; ++i) {
      (*updated_params)[i].reset(new Blob<Dtype>());
    }
    Blob<Dtype>& updated_weights = *(*updated_params)[0];
    updated_weights.ReshapeLike(weights);
    Blob<Dtype>& updated_bias = *(*updated_params)[1];
    updated_bias.ReshapeLike(bias);

    for (int i = 0; i <= D; ++i) {
      // Compute the derivative with respect to the ith weight (i.e., the ith
      // element of the gradient).
      Dtype grad = 0;
      for (int j = 0; j <= D; ++j) {
        // Compute element (i, j) of X^T * X.
        Dtype element = 0;
        for (int k = 0; k < N; ++k) {
          // (i, k) in X^T (== (k, i) in X) times (k, j) in X.
          const Dtype element_i = (i == D) ? 1 : data.cpu_data()[k * D + i];
          const Dtype element_j = (j == D) ? 1 : data.cpu_data()[k * D + j];
          element += element_i * element_j;
        }
        if (j == D) {
          grad += element * bias.cpu_data()[0];
        } else {
          grad += element * weights.cpu_data()[j];
        }
      }
      for (int k = 0; k < N; ++k) {
        const Dtype element_i = (i == D) ? 1 : data.cpu_data()[k * D + i];
        grad -= element_i * targets.cpu_data()[k];
      }
      // Scale the gradient over the N samples.
      grad /= N;
      // Add the weight decay to the gradient.
      grad += weight_decay
          * ((i == D) ? bias.cpu_data()[0] : weights.cpu_data()[i]);
      // Finally, compute update.
      const vector<shared_ptr<Blob<Dtype> > >& history = solver_->history();
      if (solver_->type() != string("AdaDelta")
          && solver_->type() != string("Adam")) {
        ASSERT_EQ(2, history.size());  // 1 blob for weights, 1 for bias
      } else {
        ASSERT_EQ(4, history.size());  // additional blobs for update history
      }
      Dtype update_value = learning_rate * grad;
      const Dtype history_value =
          (i == D) ? history[1]->cpu_data()[0] : history[0]->cpu_data()[i];
      const Dtype temp = momentum * history_value;
      if (solver_->type() == string("SGD")) {
        update_value += temp;
      } else if (solver_->type() == string("Nesterov")) {
        update_value += temp;
        // step back then over-step
        update_value = (1 + momentum) * update_value - temp;
      } else if (solver_->type() == string("AdaGrad")) {
        update_value /= std::sqrt(history_value + grad * grad) + delta_;
      } else if (solver_->type() == string("RMSProp")) {
        const Dtype rms_decay = 0.95;
        update_value /= std::sqrt(
            rms_decay * history_value + grad * grad * (1 - rms_decay)) + delta_;
      } else if (solver_->type() == string("AdaDelta")) {
        const Dtype update_history_value =
            (i == D) ?
                history[1 + num_param_blobs]->cpu_data()[0] :
                history[0 + num_param_blobs]->cpu_data()[i];
        const Dtype weighted_gradient_average = momentum * history_value
            + (1 - momentum) * (grad * grad);
        update_value = grad
            * std::sqrt(
                (update_history_value + delta_)
                    / (weighted_gradient_average + delta_)) * learning_rate;
        // not actually needed, just here for illustrative purposes
        // const Dtype weighted_update_average =
        //   momentum * update_history_value + (1 - momentum) * (update_value);
      } else if (solver_->type() == string("Adam")) {
        const Dtype momentum2 = 0.999;
        const Dtype m = history_value;
        const Dtype v =
            (i == D) ?
                history[1 + num_param_blobs]->cpu_data()[0] :
                history[0 + num_param_blobs]->cpu_data()[i];
        const Dtype val_m = (1 - momentum) * grad + momentum * m;
        const Dtype val_v = (1 - momentum2) * grad * grad + momentum2 * v;
        Dtype alpha_t = learning_rate
            * std::sqrt(Dtype(1) - pow(momentum2, num_iters))
            / (Dtype(1.) - pow(momentum, num_iters));
        update_value = alpha_t * val_m / (std::sqrt(val_v) + delta_);
      } else {
        LOG(FATAL)<< "Unknown solver type: " << solver_->type();
      }
      if (i == D) {
        updated_bias.mutable_cpu_diff()[0] = update_value;
        updated_bias.mutable_cpu_data()[0] = bias.cpu_data()[0] - update_value;
      } else {
        updated_weights.mutable_cpu_diff()[i] = update_value;
        updated_weights.mutable_cpu_data()[i] = weights.cpu_data()[i]
            - update_value;
      }
    }
  }

  void CheckLeastSquaresUpdate(
      const vector<shared_ptr<Blob<Dtype> > >& updated_params) {
    const int D = channels_ * height_ * width_;

    const Blob<Dtype>& updated_weights = *updated_params[0];
    const Blob<Dtype>& updated_bias = *updated_params[1];

    Net<Dtype>& net = *this->solver_->net();
    ASSERT_TRUE(net.has_layer("innerprod"));
    const vector<shared_ptr<Blob<Dtype> > >& param_blobs = net.layer_by_name(
        "innerprod")->blobs();
    ASSERT_EQ(2, param_blobs.size());
    const Blob<Dtype>& solver_updated_weights = *param_blobs[0];
    ASSERT_EQ(D, solver_updated_weights.count());
    const double kPrecision = 1e-2;
    const double kMinPrecision = 1e-7;
    for (int i = 0; i < D; ++i) {
      const Dtype expected_updated_weight = updated_weights.cpu_data()[i];
      const Dtype solver_updated_weight = solver_updated_weights.cpu_data()[i];
      const Dtype error_margin = std::max(
          kMinPrecision,
          kPrecision
              * std::min(fabs(expected_updated_weight),
                         fabs(solver_updated_weight)));
      EXPECT_NEAR(expected_updated_weight, solver_updated_weight, error_margin);
    }
    const Blob<Dtype>& solver_updated_bias_blob = *param_blobs[1];
    ASSERT_EQ(1, solver_updated_bias_blob.count());
    const Dtype expected_updated_bias = updated_bias.cpu_data()[0];
    const Dtype solver_updated_bias = solver_updated_bias_blob.cpu_data()[0];
    const Dtype error_margin = std::max(
        kMinPrecision,
        kPrecision
            * std::min(fabs(expected_updated_bias), fabs(solver_updated_bias)));
    EXPECT_NEAR(expected_updated_bias, solver_updated_bias, error_margin);

    // Check the solver's history -- should contain the previous update value.
    if (solver_->type() == string("SGD")) {
      const vector<shared_ptr<Blob<Dtype> > >& history = solver_->history();
      ASSERT_EQ(2, history.size());
      for (int i = 0; i < D; ++i) {
        const Dtype expected_history = updated_weights.cpu_diff()[i];
        const Dtype solver_history = history[0]->cpu_data()[i];
        const Dtype error_margin_hist = std::max(
            kMinPrecision,
            kPrecision
                * std::min(fabs(expected_history), fabs(solver_history)));
        EXPECT_NEAR(expected_history, solver_history, error_margin_hist);
      }
      const Dtype expected_history = updated_bias.cpu_diff()[0];
      const Dtype solver_history = history[1]->cpu_data()[0];
      const Dtype error_margin_hist = std::max(
          kMinPrecision,
          kPrecision * std::min(fabs(expected_history), fabs(solver_history)));
      EXPECT_NEAR(expected_history, solver_history, error_margin_hist);
    }
  }

  void CheckAccumulation(const Dtype kLearningRate, const Dtype kWeightDecay,
                         const Dtype kMomentum, const int kNumIters,
                         const int kIterSize) {
    const double kPrecision = 1e-2;
    const double kMinPrecision = 1e-7;
    // Solve without accumulation and save parameters.
    this->RunLeastSquaresSolver(kLearningRate, kWeightDecay, kMomentum,
                                kNumIters);
    // Save parameters for comparison.
    Net<Dtype>& net = *this->solver_->net();
    const vector<shared_ptr<Blob<Dtype> > >& param_blobs = net.layer_by_name(
        "innerprod")->blobs();
    vector<shared_ptr<Blob<Dtype> > > noaccum_params(param_blobs.size());
    for (int i = 0; i < param_blobs.size(); ++i) {
      noaccum_params[i].reset(new Blob<Dtype>());
      noaccum_params[i]->CopyFrom(*param_blobs[i], false, true);
    }
    // Solve by equivalent accumulation of gradients over divided batches.
    this->RunLeastSquaresSolver(kLearningRate, kWeightDecay, kMomentum,
                                kNumIters, kIterSize);
    Net<Dtype>& net_accum = *this->solver_->net();
    const vector<shared_ptr<Blob<Dtype> > >& accum_params = net_accum
        .layer_by_name("innerprod")->blobs();
    // Compare accumulated parameters against no accumulation standard.
    const int D = this->channels_ * this->height_ * this->width_;
    for (int i = 0; i < D; ++i) {
      const Dtype expected_param = noaccum_params[0]->cpu_data()[i];
      const Dtype accum_param = accum_params[0]->cpu_data()[i];
      const Dtype error_margin = std::max(
          kMinPrecision,
          kPrecision * std::min(fabs(expected_param), fabs(accum_param)));
      EXPECT_NEAR(expected_param, accum_param, error_margin);
    }
    ASSERT_EQ(1, accum_params[1]->count());
    const Dtype expected_bias = noaccum_params[1]->cpu_data()[0];
    const Dtype accum_bias = accum_params[1]->cpu_data()[0];
    const Dtype error_margin = std::max(
        kMinPrecision,
        kPrecision * std::min(fabs(expected_bias), fabs(accum_bias)));
    EXPECT_NEAR(expected_bias, accum_bias, error_margin);
  }

  // Test that the correct update is computed for a regularized least squares
  // problem:
  //
  //            E = (1/(2n)) || X w - y ||^2 + (lambda / 2) || w ||^2
  //   \nabla_w E = (1/n) (X^T X w - X^T y) + lambda * w
  //
  // X \in R^{n x (d+1)} (each example is a row, (d+1)th element is always 1)
  // w \in R^{(d+1) x 1} ((d+1)th element is the bias)
  // y \in R^{n x 1}
  // lambda is weight_decay
  //
  // TestLeastSquaresUpdate works "inductively", assuming that the solver
  // correctly updates the net K (= iter_to_check) times, then given the history
  // from the Kth update, we compute the (K+1)th update and check that it
  // matches the solver's (K+1)th update.
  void TestLeastSquaresUpdate(const Dtype learning_rate = 1.0,
                              const Dtype weight_decay = 0.0,
                              const Dtype momentum = 0.0,
                              const int iter_to_check = 0) {
    const int kNum = num_;
    const int kIterSize = 1;
    // Test over all numbers of devices.
    int available_devices = 1;
<<<<<<< HEAD
#ifndef CPU_ONLY
#ifdef USE_CUDA
    if (Caffe::mode() == Caffe::GPU
        && Caffe::GetDefaultDevice()->backend() == BACKEND_CUDA) {
      CUDA_CHECK(cudaGetDeviceCount(&available_devices));
    }
#endif  // USE_CUDA
#endif  // !CPU_ONLY
    for (int devices = 1; devices <= available_devices; ++devices) {
=======
#ifdef USE_NCCL
    if (Caffe::mode() == Caffe::GPU) {
      CUDA_CHECK(cudaGetDeviceCount(&available_devices));
    }
#endif
    // Takes a while to test all sizes for each test so sparse
    vector<int> sizes;
    sizes.push_back(1);
    if (available_devices >= 2) {
      sizes.push_back(2);
    }
    if (available_devices >= 3) {
      sizes.push_back(3);
    }
    if (available_devices >= 8) {
      sizes.push_back(8);
    }
    if (available_devices >= 16) {
      sizes.push_back(16);
    }
    for (int i = 0; i < sizes.size(); ++i) {
      int devices = sizes[i];
>>>>>>> cdbfed50
      // Configure batch size for single / multi device equivalence.
      // Constant data is needed for multi device as for accumulation.
      num_ = kNum * devices;

      // Initialize the solver and run K (= iter_to_check) solver iterations
      // (on single device).
      RunLeastSquaresSolver(learning_rate, weight_decay, momentum,
                            iter_to_check, kIterSize, 1);

      // Compute the (K+1)th update using the analytic least squares gradient.
      vector<shared_ptr<Blob<Dtype> > > updated_params;
      ComputeLeastSquaresUpdate(learning_rate, weight_decay, momentum,
                                iter_to_check + 1, &updated_params);

      // Reinitialize the solver and run K+1 solver iterations.
      num_ = kNum;
      RunLeastSquaresSolver(learning_rate, weight_decay, momentum,
                            iter_to_check + 1, kIterSize, devices);

      // Check that the solver's solution matches ours.
      CheckLeastSquaresUpdate(updated_params);
    }
  }

  void TestSnapshot(const Dtype learning_rate = 1.0, const Dtype weight_decay =
                        0.0,
                    const Dtype momentum = 0.0, const int num_iters = 1) {
    // Run the solver for num_iters * 2 iterations.
    const int total_num_iters = num_iters * 2;
    bool snapshot = false;
    const int kIterSize = 1;
    const int kDevices = 1;
    RunLeastSquaresSolver(learning_rate, weight_decay, momentum,
                          total_num_iters, kIterSize, kDevices, snapshot);

    // Save the resulting param values.
    vector<shared_ptr<Blob<Dtype> > > param_copies;
    const vector<Blob<Dtype>*>& orig_params =
        solver_->net()->learnable_params();
    param_copies.resize(orig_params.size());
    for (int i = 0; i < orig_params.size(); ++i) {
      param_copies[i].reset(new Blob<Dtype>());
      const bool kReshape = true;
      param_copies[i]->CopyFrom(*orig_params[i], false/*copy data*/, kReshape);
      param_copies[i]->CopyFrom(*orig_params[i], true/*copy diff*/, kReshape);
    }

    // Save the solver history
    vector<shared_ptr<Blob<Dtype> > > history_copies;
    const vector<shared_ptr<Blob<Dtype> > >& orig_history = solver_->history();
    history_copies.resize(orig_history.size());
    for (int i = 0; i < orig_history.size(); ++i) {
      history_copies[i].reset(new Blob<Dtype>());
      const bool kReshape = true;
      history_copies[i]->CopyFrom(*orig_history[i],
            false/*copy data*/, kReshape);
      history_copies[i]->CopyFrom(*orig_history[i],
            true/*copy diff*/, kReshape);
    }

    // Run the solver for num_iters iterations and snapshot.
    snapshot = true;
    string snapshot_name = RunLeastSquaresSolver(learning_rate, weight_decay,
                                                 momentum, num_iters, kIterSize,
                                                 kDevices, snapshot);

    // Reinitialize the solver and run for num_iters more iterations.
    snapshot = false;
    RunLeastSquaresSolver(learning_rate, weight_decay, momentum,
                          total_num_iters, kIterSize, kDevices, snapshot,
                          snapshot_name.c_str());

    // Check that params now match.
    const vector<Blob<Dtype>*>& params = solver_->net()->learnable_params();
    for (int i = 0; i < params.size(); ++i) {
      for (int j = 0; j < params[i]->count(); ++j) {
        EXPECT_EQ(param_copies[i]->cpu_data()[j], params[i]->cpu_data()[j])
            << "param " << i << " data differed at dim " << j;
        EXPECT_EQ(param_copies[i]->cpu_diff()[j], params[i]->cpu_diff()[j])
            << "param " << i << " diff differed at dim " << j;
      }
    }

    // Check that history now matches.
    const vector<shared_ptr<Blob<Dtype> > >& history = solver_->history();
    for (int i = 0; i < history.size(); ++i) {
      for (int j = 0; j < history[i]->count(); ++j) {
        EXPECT_EQ(history_copies[i]->cpu_data()[j], history[i]->cpu_data()[j])
            << "history blob " << i << " data differed at dim " << j;
        EXPECT_EQ(history_copies[i]->cpu_diff()[j], history[i]->cpu_diff()[j])
            << "history blob " << i << " diff differed at dim " << j;
      }
    }
  }
};

template<typename TypeParam>
class SGDSolverTest : public GradientBasedSolverTest<TypeParam> {
  typedef typename TypeParam::Dtype Dtype;

 protected:
  virtual void InitSolver(const SolverParameter& param) {
    this->solver_.reset(new SGDSolver<Dtype>(param));
  }
};

TYPED_TEST_CASE(SGDSolverTest, TestDtypesAndDevices);

TYPED_TEST(SGDSolverTest, TestLeastSquaresUpdate) {
  this->TestLeastSquaresUpdate();
}

TYPED_TEST(SGDSolverTest, TestLeastSquaresUpdateLROneHundredth) {
  typedef typename TypeParam::Dtype Dtype;
  const Dtype kLearningRate = 0.01;
  this->TestLeastSquaresUpdate(kLearningRate);
}

TYPED_TEST(SGDSolverTest, TestLeastSquaresUpdateWithWeightDecay) {
  typedef typename TypeParam::Dtype Dtype;
  const Dtype kLearningRate = 0.01;
  const Dtype kWeightDecay = 0.5;
  const Dtype kMomentum = 0;
  const int kNumIters = 1;
  for (int i = 0; i <= kNumIters; ++i) {
    this->TestLeastSquaresUpdate(kLearningRate, kWeightDecay, kMomentum, i);
  }
}

TYPED_TEST(SGDSolverTest, TestLeastSquaresUpdateWithWeightDecayMultiIter) {
  typedef typename TypeParam::Dtype Dtype;
  const Dtype kLearningRate = 0.01;
  const Dtype kWeightDecay = 0.5;
  const Dtype kMomentum = 0;
  const int kNumIters = 4;
  for (int i = 0; i <= kNumIters; ++i) {
    this->TestLeastSquaresUpdate(kLearningRate, kWeightDecay, kMomentum, i);
  }
}

TYPED_TEST(SGDSolverTest, TestLeastSquaresUpdateWithMomentum) {
  typedef typename TypeParam::Dtype Dtype;
  const Dtype kLearningRate = 0.01;
  const Dtype kWeightDecay = 0;
  const Dtype kMomentum = 0.5;
  const int kNumIters = 1;
  for (int i = 0; i <= kNumIters; ++i) {
    this->TestLeastSquaresUpdate(kLearningRate, kWeightDecay, kMomentum, i);
  }
}

TYPED_TEST(SGDSolverTest, TestLeastSquaresUpdateWithMomentumMultiIter) {
  typedef typename TypeParam::Dtype Dtype;
  const Dtype kLearningRate = 0.01;
  const Dtype kWeightDecay = 0;
  const Dtype kMomentum = 0.5;
  const int kNumIters = 4;
  for (int i = 0; i <= kNumIters; ++i) {
    this->TestLeastSquaresUpdate(kLearningRate, kWeightDecay, kMomentum, i);
  }
}

TYPED_TEST(SGDSolverTest, TestLeastSquaresUpdateWithEverything) {
  typedef typename TypeParam::Dtype Dtype;
  const Dtype kLearningRate = 0.01;
  const Dtype kWeightDecay = 0.5;
  const Dtype kMomentum = 0.5;
  const int kNumIters = 4;
  for (int i = 0; i <= kNumIters; ++i) {
    this->TestLeastSquaresUpdate(kLearningRate, kWeightDecay, kMomentum, i);
  }
}

TYPED_TEST(SGDSolverTest, TestLeastSquaresUpdateWithEverythingShare) {
  typedef typename TypeParam::Dtype Dtype;
  const Dtype kLearningRate = 0.01;
  const Dtype kWeightDecay = 0.5;
  const Dtype kMomentum = 0.5;
  const int kNumIters = 4;
  this->share_ = true;
  for (int i = 0; i <= kNumIters; ++i) {
    this->TestLeastSquaresUpdate(kLearningRate, kWeightDecay, kMomentum, i);
  }
}

TYPED_TEST(SGDSolverTest, TestLeastSquaresUpdateWithEverythingAccum) {
  typedef typename TypeParam::Dtype Dtype;
  const Dtype kLearningRate = 0.01;
  const Dtype kWeightDecay = 0.5;
  const Dtype kMomentum = 0.9;
  const int kNumIters = 4;
  const int kIterSize = 2;
  this->CheckAccumulation(kLearningRate, kWeightDecay, kMomentum, kNumIters,
      kIterSize);
}

TYPED_TEST(SGDSolverTest, TestLeastSquaresUpdateWithEverythingAccumShare) {
  typedef typename TypeParam::Dtype Dtype;
  const Dtype kLearningRate = 0.01;
  const Dtype kWeightDecay = 0.5;
  const Dtype kMomentum = 0.9;
  const int kNumIters = 4;
  const int kIterSize = 2;
  this->share_ = true;
  this->CheckAccumulation(kLearningRate, kWeightDecay, kMomentum, kNumIters,
      kIterSize);
}

TYPED_TEST(SGDSolverTest, TestSnapshot) {
  typedef typename TypeParam::Dtype Dtype;
  const Dtype kLearningRate = 0.01;
  const Dtype kWeightDecay = 0.5;
  const Dtype kMomentum = 0.9;
  const int kNumIters = 4;
  for (int i = 1; i <= kNumIters; ++i) {
    this->TestSnapshot(kLearningRate, kWeightDecay, kMomentum, i);
  }
}

TYPED_TEST(SGDSolverTest, TestSnapshotShare) {
  typedef typename TypeParam::Dtype Dtype;
  const Dtype kLearningRate = 0.01;
  const Dtype kWeightDecay = 0.5;
  const Dtype kMomentum = 0.9;
  const int kNumIters = 4;
  this->share_ = true;
  for (int i = 1; i <= kNumIters; ++i) {
    this->TestSnapshot(kLearningRate, kWeightDecay, kMomentum, i);
  }
}


template <typename TypeParam>
class AdaGradSolverTest : public GradientBasedSolverTest<TypeParam> {
  typedef typename TypeParam::Dtype Dtype;

 protected:
  virtual void InitSolver(const SolverParameter& param) {
    this->solver_.reset(new AdaGradSolver<Dtype>(param));
  }
};

TYPED_TEST_CASE(AdaGradSolverTest, TestDtypesAndDevices);

TYPED_TEST(AdaGradSolverTest, TestAdaGradLeastSquaresUpdate) {
  this->TestLeastSquaresUpdate();
}

TYPED_TEST(AdaGradSolverTest, TestAdaGradLeastSquaresUpdateLROneHundredth) {
  typedef typename TypeParam::Dtype Dtype;
  const Dtype kLearningRate = 0.01;
  this->TestLeastSquaresUpdate(kLearningRate);
}

TYPED_TEST(AdaGradSolverTest, TestAdaGradLeastSquaresUpdateWithWeightDecay) {
  typedef typename TypeParam::Dtype Dtype;
  const Dtype kLearningRate = 0.01;
  const Dtype kWeightDecay = 0.5;
  this->TestLeastSquaresUpdate(kLearningRate, kWeightDecay);
}

TYPED_TEST(AdaGradSolverTest, TestAdaGradLeastSquaresUpdateWithEverything) {
  typedef typename TypeParam::Dtype Dtype;
  const Dtype kLearningRate = 0.01;
  const Dtype kWeightDecay = 0.5;
  const Dtype kMomentum = 0;
  const int kNumIters = 4;
  for (int i = 0; i <= kNumIters; ++i) {
    this->TestLeastSquaresUpdate(kLearningRate, kWeightDecay, kMomentum, i);
  }
}

TYPED_TEST(AdaGradSolverTest,
    TestAdaGradLeastSquaresUpdateWithEverythingShare) {
  typedef typename TypeParam::Dtype Dtype;
  const Dtype kLearningRate = 0.01;
  const Dtype kWeightDecay = 0.5;
  const Dtype kMomentum = 0;
  const int kNumIters = 4;
  this->share_ = true;
  for (int i = 0; i <= kNumIters; ++i) {
    this->TestLeastSquaresUpdate(kLearningRate, kWeightDecay, kMomentum, i);
  }
}

TYPED_TEST(AdaGradSolverTest, TestLeastSquaresUpdateWithEverythingAccum) {
  typedef typename TypeParam::Dtype Dtype;
  const Dtype kLearningRate = 0.01;
  const Dtype kWeightDecay = 0.5;
  const Dtype kMomentum = 0;
  const int kNumIters = 4;
  const int kIterSize = 2;
  this->CheckAccumulation(kLearningRate, kWeightDecay, kMomentum, kNumIters,
      kIterSize);
}

TYPED_TEST(AdaGradSolverTest, TestLeastSquaresUpdateWithEverythingAccumShare) {
  typedef typename TypeParam::Dtype Dtype;
  const Dtype kLearningRate = 0.01;
  const Dtype kWeightDecay = 0.5;
  const Dtype kMomentum = 0;
  const int kNumIters = 4;
  const int kIterSize = 2;
  this->share_ = true;
  this->CheckAccumulation(kLearningRate, kWeightDecay, kMomentum, kNumIters,
      kIterSize);
}

TYPED_TEST(AdaGradSolverTest, TestSnapshot) {
  typedef typename TypeParam::Dtype Dtype;
  const Dtype kLearningRate = 0.01;
  const Dtype kWeightDecay = 0.5;
  const Dtype kMomentum = 0;
  const int kNumIters = 4;
  for (int i = 1; i <= kNumIters; ++i) {
    this->TestSnapshot(kLearningRate, kWeightDecay, kMomentum, i);
  }
}

TYPED_TEST(AdaGradSolverTest, TestSnapshotShare) {
  typedef typename TypeParam::Dtype Dtype;
  const Dtype kLearningRate = 0.01;
  const Dtype kWeightDecay = 0.5;
  const Dtype kMomentum = 0;
  const int kNumIters = 4;
  this->share_ = true;
  for (int i = 1; i <= kNumIters; ++i) {
    this->TestSnapshot(kLearningRate, kWeightDecay, kMomentum, i);
  }
}

template<typename TypeParam>
class NesterovSolverTest : public GradientBasedSolverTest<TypeParam> {
  typedef typename TypeParam::Dtype Dtype;

 protected:
  virtual void InitSolver(const SolverParameter& param) {
    this->solver_.reset(new NesterovSolver<Dtype>(param));
  }
};

TYPED_TEST_CASE(NesterovSolverTest, TestDtypesAndDevices);

TYPED_TEST(NesterovSolverTest, TestNesterovLeastSquaresUpdate) {
  this->TestLeastSquaresUpdate();
}

TYPED_TEST(NesterovSolverTest, TestNesterovLeastSquaresUpdateLROneHundredth) {
  typedef typename TypeParam::Dtype Dtype;
  const Dtype kLearningRate = 0.01;
  this->TestLeastSquaresUpdate(kLearningRate);
}

TYPED_TEST(NesterovSolverTest, TestNesterovLeastSquaresUpdateWithWeightDecay) {
  typedef typename TypeParam::Dtype Dtype;
  const Dtype kLearningRate = 0.01;
  const Dtype kWeightDecay = 0.5;
  this->TestLeastSquaresUpdate(kLearningRate, kWeightDecay);
}

TYPED_TEST(NesterovSolverTest,
    TestNesterovLeastSquaresUpdateWithWeightDecayMultiIter) {
  typedef typename TypeParam::Dtype Dtype;
  const Dtype kLearningRate = 0.01;
  const Dtype kWeightDecay = 0.5;
  const Dtype kMomentum = 0;
  const int kNumIters = 4;
  for (int i = 0; i <= kNumIters; ++i) {
    this->TestLeastSquaresUpdate(kLearningRate, kWeightDecay, kMomentum, i);
  }
}

TYPED_TEST(NesterovSolverTest, TestNesterovLeastSquaresUpdateWithMomentum) {
  typedef typename TypeParam::Dtype Dtype;
  const Dtype kLearningRate = 0.01;
  const Dtype kWeightDecay = 0;
  const Dtype kMomentum = 0.5;
  const int kNumIters = 1;
  for (int i = 0; i <= kNumIters; ++i) {
    this->TestLeastSquaresUpdate(kLearningRate, kWeightDecay, kMomentum, i);
  }
}

TYPED_TEST(NesterovSolverTest, TestLeastSquaresUpdateWithMomentumMultiIter) {
  typedef typename TypeParam::Dtype Dtype;
  const Dtype kLearningRate = 0.01;
  const Dtype kWeightDecay = 0;
  const Dtype kMomentum = 0.5;
  const int kNumIters = 4;
  for (int i = 0; i <= kNumIters; ++i) {
    this->TestLeastSquaresUpdate(kLearningRate, kWeightDecay, kMomentum, i);
  }
}

TYPED_TEST(NesterovSolverTest, TestNesterovLeastSquaresUpdateWithEverything) {
  typedef typename TypeParam::Dtype Dtype;
  const Dtype kLearningRate = 0.01;
  const Dtype kWeightDecay = 0.5;
  const Dtype kMomentum = 0.9;
  const int kNumIters = 4;
  for (int i = 0; i <= kNumIters; ++i) {
    this->TestLeastSquaresUpdate(kLearningRate, kWeightDecay, kMomentum, i);
  }
}

TYPED_TEST(NesterovSolverTest,
    TestNesterovLeastSquaresUpdateWithEverythingShare) {
  typedef typename TypeParam::Dtype Dtype;
  const Dtype kLearningRate = 0.01;
  const Dtype kWeightDecay = 0.5;
  const Dtype kMomentum = 0.9;
  const int kNumIters = 4;
  this->share_ = true;
  for (int i = 0; i <= kNumIters; ++i) {
    this->TestLeastSquaresUpdate(kLearningRate, kWeightDecay, kMomentum, i);
  }
}

TYPED_TEST(NesterovSolverTest, TestLeastSquaresUpdateWithEverythingAccum) {
  typedef typename TypeParam::Dtype Dtype;
  const Dtype kLearningRate = 0.01;
  const Dtype kWeightDecay = 0.5;
  const Dtype kMomentum = 0.9;
  const int kNumIters = 4;
  const int kIterSize = 2;
  this->CheckAccumulation(kLearningRate, kWeightDecay, kMomentum, kNumIters,
      kIterSize);
}

TYPED_TEST(NesterovSolverTest, TestLeastSquaresUpdateWithEverythingAccumShare) {
  typedef typename TypeParam::Dtype Dtype;
  const Dtype kLearningRate = 0.01;
  const Dtype kWeightDecay = 0.5;
  const Dtype kMomentum = 0.9;
  const int kNumIters = 4;
  const int kIterSize = 2;
  this->share_ = true;
  this->CheckAccumulation(kLearningRate, kWeightDecay, kMomentum, kNumIters,
      kIterSize);
}

TYPED_TEST(NesterovSolverTest, TestSnapshot) {
  typedef typename TypeParam::Dtype Dtype;
  const Dtype kLearningRate = 0.01;
  const Dtype kWeightDecay = 0.5;
  const Dtype kMomentum = 0.9;
  const int kNumIters = 4;
  for (int i = 1; i <= kNumIters; ++i) {
    this->TestSnapshot(kLearningRate, kWeightDecay, kMomentum, i);
  }
}

TYPED_TEST(NesterovSolverTest, TestSnapshotShare) {
  typedef typename TypeParam::Dtype Dtype;
  const Dtype kLearningRate = 0.01;
  const Dtype kWeightDecay = 0.5;
  const Dtype kMomentum = 0.9;
  const int kNumIters = 4;
  this->share_ = true;
  for (int i = 1; i <= kNumIters; ++i) {
    this->TestSnapshot(kLearningRate, kWeightDecay, kMomentum, i);
  }
}

template<typename TypeParam>
class AdaDeltaSolverTest : public GradientBasedSolverTest<TypeParam> {
  typedef typename TypeParam::Dtype Dtype;

 protected:
  virtual void InitSolver(const SolverParameter& param) {
    this->solver_.reset(new AdaDeltaSolver<Dtype>(param));
  }
};

TYPED_TEST_CASE(AdaDeltaSolverTest, TestDtypesAndDevices);

TYPED_TEST(AdaDeltaSolverTest, TestAdaDeltaLeastSquaresUpdate) {
  typedef typename TypeParam::Dtype Dtype;
  const Dtype kLearningRate = 0.1;
  this->TestLeastSquaresUpdate(kLearningRate);
}

TYPED_TEST(AdaDeltaSolverTest, TestAdaDeltaLeastSquaresUpdateWithWeightDecay) {
  typedef typename TypeParam::Dtype Dtype;
  const Dtype kLearningRate = 0.1;
  const Dtype kWeightDecay = 0.5;
  const Dtype kMomentum = 0.95;
  this->TestLeastSquaresUpdate(kLearningRate, kWeightDecay, kMomentum);
}

TYPED_TEST(AdaDeltaSolverTest, TestAdaDeltaLeastSquaresUpdateWithHalfMomentum) {
  typedef typename TypeParam::Dtype Dtype;
  const Dtype kLearningRate = 0.1;
  const Dtype kWeightDecay = 0.0;
  const Dtype kMomentum = 0.5;
  const int kNumIters = 1;
  for (int i = 0; i <= kNumIters; ++i) {
    this->TestLeastSquaresUpdate(kLearningRate, kWeightDecay, kMomentum);
  }
}

TYPED_TEST(AdaDeltaSolverTest, TestAdaDeltaLeastSquaresUpdateWithMomentum) {
  typedef typename TypeParam::Dtype Dtype;
  const Dtype kLearningRate = 0.1;
  const Dtype kWeightDecay = 0.0;
  const Dtype kMomentum = 0.95;
  const int kNumIters = 1;
  for (int i = 0; i <= kNumIters; ++i) {
    this->TestLeastSquaresUpdate(kLearningRate, kWeightDecay, kMomentum);
  }
}

TYPED_TEST(AdaDeltaSolverTest, TestLeastSquaresUpdateWithMomentumMultiIter) {
  typedef typename TypeParam::Dtype Dtype;
  const Dtype kLearningRate = 0.1;
  const Dtype kWeightDecay = 0.0;
  const Dtype kMomentum = 0.95;
  const int kNumIters = 4;
  for (int i = 0; i <= kNumIters; ++i) {
    this->TestLeastSquaresUpdate(kLearningRate, kWeightDecay, kMomentum, i);
  }
}

TYPED_TEST(AdaDeltaSolverTest, TestAdaDeltaLeastSquaresUpdateWithEverything) {
  typedef typename TypeParam::Dtype Dtype;
  const Dtype kLearningRate = 0.1;
  const Dtype kWeightDecay = 0.1;
  const Dtype kMomentum = 0.95;
  const int kNumIters = 4;
  for (int i = 0; i <= kNumIters; ++i) {
    this->TestLeastSquaresUpdate(kLearningRate, kWeightDecay, kMomentum, i);
  }
}

TYPED_TEST(AdaDeltaSolverTest,
    TestAdaDeltaLeastSquaresUpdateWithEverythingShare) {
  typedef typename TypeParam::Dtype Dtype;
  const Dtype kLearningRate = 0.1;
  const Dtype kWeightDecay = 0.1;
  const Dtype kMomentum = 0.95;
  const int kNumIters = 4;
  this->share_ = true;
  for (int i = 0; i <= kNumIters; ++i) {
    this->TestLeastSquaresUpdate(kLearningRate, kWeightDecay, kMomentum, i);
  }
}

TYPED_TEST(AdaDeltaSolverTest, TestLeastSquaresUpdateWithEverythingAccum) {
  typedef typename TypeParam::Dtype Dtype;
  const Dtype kLearningRate = 0.1;
  const Dtype kWeightDecay = 0.1;
  const Dtype kMomentum = 0.95;
  const int kNumIters = 4;
  const int kIterSize = 2;
  this->CheckAccumulation(kLearningRate, kWeightDecay, kMomentum, kNumIters,
      kIterSize);
}

TYPED_TEST(AdaDeltaSolverTest, TestLeastSquaresUpdateWithEverythingAccumShare) {
  typedef typename TypeParam::Dtype Dtype;
  const Dtype kLearningRate = 0.1;
  const Dtype kWeightDecay = 0.1;
  const Dtype kMomentum = 0.95;
  const int kNumIters = 4;
  const int kIterSize = 2;
  this->share_ = true;
  this->CheckAccumulation(kLearningRate, kWeightDecay, kMomentum, kNumIters,
      kIterSize);
}

TYPED_TEST(AdaDeltaSolverTest, TestSnapshot) {
  typedef typename TypeParam::Dtype Dtype;
  const Dtype kLearningRate = 0.1;
  const Dtype kWeightDecay = 0.1;
  const Dtype kMomentum = 0.95;
  const int kNumIters = 4;
  for (int i = 1; i <= kNumIters; ++i) {
    this->TestSnapshot(kLearningRate, kWeightDecay, kMomentum, i);
  }
}

TYPED_TEST(AdaDeltaSolverTest, TestSnapshotShare) {
  typedef typename TypeParam::Dtype Dtype;
  const Dtype kLearningRate = 0.1;
  const Dtype kWeightDecay = 0.1;
  const Dtype kMomentum = 0.95;
  const int kNumIters = 4;
  this->share_ = true;
  for (int i = 1; i <= kNumIters; ++i) {
    this->TestSnapshot(kLearningRate, kWeightDecay, kMomentum, i);
  }
}

template<typename TypeParam>
class AdamSolverTest : public GradientBasedSolverTest<TypeParam> {
  typedef typename TypeParam::Dtype Dtype;

 protected:
  virtual void InitSolver(const SolverParameter& param) {
    SolverParameter new_param = param;
    const Dtype momentum = 0.9;
    new_param.set_momentum(momentum);
    const Dtype momentum2 = 0.999;
    new_param.set_momentum2(momentum2);
    this->solver_.reset(new AdamSolver<Dtype>(new_param));
  }
};

TYPED_TEST_CASE(AdamSolverTest, TestDtypesAndDevices);

TYPED_TEST(AdamSolverTest, TestAdamLeastSquaresUpdate) {
  typedef typename TypeParam::Dtype Dtype;
  const Dtype kLearningRate = 0.01;
  const Dtype kWeightDecay = 0;
  const Dtype kMomentum = 0.9;
  this->TestLeastSquaresUpdate(kLearningRate, kWeightDecay, kMomentum);
}

TYPED_TEST(AdamSolverTest, TestAdamLeastSquaresUpdateWithWeightDecay) {
  typedef typename TypeParam::Dtype Dtype;
  const Dtype kLearningRate = 0.01;
  const Dtype kWeightDecay = 0.5;
  const Dtype kMomentum = 0.9;
  this->TestLeastSquaresUpdate(kLearningRate, kWeightDecay, kMomentum);
}

TYPED_TEST(AdamSolverTest, TestAdamLeastSquaresUpdateWithEverything) {
  typedef typename TypeParam::Dtype Dtype;
  const Dtype kLearningRate = 0.01;
  const Dtype kWeightDecay = 0.5;
  const Dtype kMomentum = 0.9;
  const int kNumIters = 4;
  for (int i = 0; i <= kNumIters; ++i) {
    this->TestLeastSquaresUpdate(kLearningRate, kWeightDecay, kMomentum, i);
  }
}

TYPED_TEST(AdamSolverTest, TestAdamLeastSquaresUpdateWithEverythingShare) {
  typedef typename TypeParam::Dtype Dtype;
  const Dtype kLearningRate = 0.01;
  const Dtype kWeightDecay = 0.5;
  const Dtype kMomentum = 0.9;
  const int kNumIters = 4;
  this->share_ = true;
  for (int i = 0; i <= kNumIters; ++i) {
    this->TestLeastSquaresUpdate(kLearningRate, kWeightDecay, kMomentum, i);
  }
}

TYPED_TEST(AdamSolverTest, TestLeastSquaresUpdateWithEverythingAccum) {
  typedef typename TypeParam::Dtype Dtype;
  const Dtype kLearningRate = 0.01;
  const Dtype kWeightDecay = 0.5;
  const Dtype kMomentum = 0.9;
  const int kNumIters = 4;
  const int kIterSize = 2;
  this->CheckAccumulation(kLearningRate, kWeightDecay, kMomentum, kNumIters,
      kIterSize);
}

TYPED_TEST(AdamSolverTest, TestLeastSquaresUpdateWithEverythingAccumShare) {
  typedef typename TypeParam::Dtype Dtype;
  const Dtype kLearningRate = 0.01;
  const Dtype kWeightDecay = 0.5;
  const Dtype kMomentum = 0.9;
  const int kNumIters = 4;
  const int kIterSize = 2;
  this->share_ = true;
  this->CheckAccumulation(kLearningRate, kWeightDecay, kMomentum, kNumIters,
      kIterSize);
}

TYPED_TEST(AdamSolverTest, TestSnapshot) {
  typedef typename TypeParam::Dtype Dtype;
  const Dtype kLearningRate = 0.01;
  const Dtype kWeightDecay = 0.5;
  const Dtype kMomentum = 0.9;
  const int kNumIters = 4;
  for (int i = 1; i <= kNumIters; ++i) {
    this->TestSnapshot(kLearningRate, kWeightDecay, kMomentum, i);
  }
}

TYPED_TEST(AdamSolverTest, TestSnapshotShare) {
  typedef typename TypeParam::Dtype Dtype;
  const Dtype kLearningRate = 0.01;
  const Dtype kWeightDecay = 0.5;
  const Dtype kMomentum = 0.9;
  const int kNumIters = 4;
  this->share_ = true;
  for (int i = 1; i <= kNumIters; ++i) {
    this->TestSnapshot(kLearningRate, kWeightDecay, kMomentum, i);
  }
}

template<typename TypeParam>
class RMSPropSolverTest : public GradientBasedSolverTest<TypeParam> {
  typedef typename TypeParam::Dtype Dtype;

 protected:
  virtual void InitSolver(const SolverParameter& param) {
    const Dtype rms_decay = 0.95;
    SolverParameter new_param = param;
    new_param.set_rms_decay(rms_decay);
    this->solver_.reset(new RMSPropSolver<Dtype>(new_param));
  }
};

TYPED_TEST_CASE(RMSPropSolverTest, TestDtypesAndDevices);

TYPED_TEST(RMSPropSolverTest, TestRMSPropLeastSquaresUpdateWithWeightDecay) {
  typedef typename TypeParam::Dtype Dtype;
  const Dtype kLearningRate = 1.0;
  const Dtype kWeightDecay = 0.5;
  this->TestLeastSquaresUpdate(kLearningRate, kWeightDecay);
}

TYPED_TEST(RMSPropSolverTest, TestRMSPropLeastSquaresUpdateWithRmsDecay) {
  typedef typename TypeParam::Dtype Dtype;
  const Dtype kLearningRate = 0.01;
  const Dtype kWeightDecay = 0.0;
  const Dtype kMomentum = 0.0;
  const int kNumIters = 4;
  for (int i = 0; i <= kNumIters; ++i) {
    this->TestLeastSquaresUpdate(kLearningRate, kWeightDecay, kMomentum, i);
  }
}

TYPED_TEST(RMSPropSolverTest, TestRMSPropLeastSquaresUpdateWithEverything) {
  typedef typename TypeParam::Dtype Dtype;
  const Dtype kLearningRate = 0.01;
  const Dtype kWeightDecay = 0.5;
  const Dtype kMomentum = 0.0;
  const int kNumIters = 4;
  for (int i = 0; i <= kNumIters; ++i) {
    this->TestLeastSquaresUpdate(kLearningRate, kWeightDecay, kMomentum, i);
  }
}

TYPED_TEST(RMSPropSolverTest,
    TestRMSPropLeastSquaresUpdateWithEverythingShare) {
  typedef typename TypeParam::Dtype Dtype;
  const Dtype kLearningRate = 0.01;
  const Dtype kWeightDecay = 0.5;
  const Dtype kMomentum = 0.0;
  const int kNumIters = 4;
  this->share_ = true;
  for (int i = 0; i <= kNumIters; ++i) {
    this->TestLeastSquaresUpdate(kLearningRate, kWeightDecay, kMomentum, i);
  }
}

TYPED_TEST(RMSPropSolverTest, TestLeastSquaresUpdateWithEverythingAccum) {
  typedef typename TypeParam::Dtype Dtype;
  const Dtype kLearningRate = 0.01;
  const Dtype kWeightDecay = 0.5;
  const Dtype kMomentum = 0.0;
  const int kNumIters = 4;
  const int kIterSize = 2;
  this->CheckAccumulation(kLearningRate, kWeightDecay, kMomentum, kNumIters,
      kIterSize);
}

TYPED_TEST(RMSPropSolverTest, TestLeastSquaresUpdateWithEverythingAccumShare) {
  typedef typename TypeParam::Dtype Dtype;
  const Dtype kLearningRate = 0.01;
  const Dtype kWeightDecay = 0.5;
  const Dtype kMomentum = 0.0;
  const int kNumIters = 4;
  const int kIterSize = 2;
  this->share_ = true;
  this->CheckAccumulation(kLearningRate, kWeightDecay, kMomentum, kNumIters,
      kIterSize);
}

TYPED_TEST(RMSPropSolverTest, TestSnapshot) {
  typedef typename TypeParam::Dtype Dtype;
  const Dtype kLearningRate = 0.01;
  const Dtype kWeightDecay = 0.5;
  const Dtype kMomentum = 0;
  const int kNumIters = 4;
  for (int i = 1; i <= kNumIters; ++i) {
    this->TestSnapshot(kLearningRate, kWeightDecay, kMomentum, i);
  }
}

TYPED_TEST(RMSPropSolverTest, TestSnapshotShare) {
  typedef typename TypeParam::Dtype Dtype;
  const Dtype kLearningRate = 0.01;
  const Dtype kWeightDecay = 0.5;
  const Dtype kMomentum = 0;
  const int kNumIters = 4;
  this->share_ = true;
  for (int i = 1; i <= kNumIters; ++i) {
    this->TestSnapshot(kLearningRate, kWeightDecay, kMomentum, i);
  }
}

}  // namespace caffe<|MERGE_RESOLUTION|>--- conflicted
+++ resolved
@@ -83,29 +83,8 @@
         && Caffe::GetDefaultDevice()->backend() == BACKEND_CUDA) {
       CUDA_CHECK(cudaGetDevice(&device_id));
     }
-<<<<<<< HEAD
 #endif  // USE_CUDA
 #endif  // !CPU_ONLY
-    proto << "snapshot_after_train: " << snapshot << " "
-        "max_iter: " << num_iters << " "
-        "base_lr: " << learning_rate << " "
-        "lr_policy: 'fixed' "
-        "iter_size: " << iter_size << " "
-        "device_id: " << device_id << " "
-        "net_param { "
-        "  name: 'TestNetwork' "
-        "  layer { "
-        "    name: 'data' "
-        "    type: 'HDF5Data' "
-        "    hdf5_data_param { "
-        "      source: '" << *(this->input_file_) << "' "
-        "      batch_size: " << num_ / iter_size << " "
-        "    } "
-        "    top: 'data' "
-        "    top: 'targets' "
-        "  } ";
-=======
-#endif
     proto <<
        "snapshot_after_train: " << snapshot << " "
        "max_iter: " << num_iters << " "
@@ -126,7 +105,6 @@
        "    top: 'data' "
        "    top: 'targets' "
        "  } ";
->>>>>>> cdbfed50
     if (share_) {
       proto << "  layer { "
             "    name: 'slice' "
@@ -505,22 +483,13 @@
     const int kIterSize = 1;
     // Test over all numbers of devices.
     int available_devices = 1;
-<<<<<<< HEAD
-#ifndef CPU_ONLY
 #ifdef USE_CUDA
-    if (Caffe::mode() == Caffe::GPU
-        && Caffe::GetDefaultDevice()->backend() == BACKEND_CUDA) {
-      CUDA_CHECK(cudaGetDeviceCount(&available_devices));
-    }
-#endif  // USE_CUDA
-#endif  // !CPU_ONLY
-    for (int devices = 1; devices <= available_devices; ++devices) {
-=======
 #ifdef USE_NCCL
     if (Caffe::mode() == Caffe::GPU) {
       CUDA_CHECK(cudaGetDeviceCount(&available_devices));
     }
-#endif
+#endif  // USE_NCCL
+#endif  // USE_CUDA
     // Takes a while to test all sizes for each test so sparse
     vector<int> sizes;
     sizes.push_back(1);
@@ -538,7 +507,6 @@
     }
     for (int i = 0; i < sizes.size(); ++i) {
       int devices = sizes[i];
->>>>>>> cdbfed50
       // Configure batch size for single / multi device equivalence.
       // Constant data is needed for multi device as for accumulation.
       num_ = kNum * devices;
