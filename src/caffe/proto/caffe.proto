--- conflicted
+++ resolved
@@ -139,11 +139,7 @@
 // NOTE
 // Update the next available ID when you add a new SolverParameter field.
 //
-<<<<<<< HEAD
-// SolverParameter next available ID: 43 (last added: data_type)
-=======
-// SolverParameter next available ID: 43 (last added: weights)
->>>>>>> c59feb8f
+// SolverParameter next available ID: 44 (last added: data_type)
 message SolverParameter {
   //////////////////////////////////////////////////////////////////////////////
   // Specifying the train and test networks
@@ -158,7 +154,7 @@
   // a test_iter must be specified for each test_net.
   // a test_level and/or a test_stage may also be specified for each test_net.
   //////////////////////////////////////////////////////////////////////////////
-  optional DataType data_type = 42;
+  optional DataType data_type = 43;
   // Proto filename for the train net, possibly combined with one or more
   // test nets.
   optional string net = 24;
@@ -230,17 +226,12 @@
   // whenever their actual L2 norm is larger.
   optional float clip_gradients = 35 [default = -1];
 
-<<<<<<< HEAD
   optional int64 snapshot = 14 [default = 0]; // The snapshot interval
-  optional string snapshot_prefix = 15; // The prefix for the snapshot.
-=======
-  optional int32 snapshot = 14 [default = 0]; // The snapshot interval
   // The prefix for the snapshot.
   // If not set then is replaced by prototxt file path without extention.
   // If is set to directory then is augmented by prototxt file name
   // without extention.
   optional string snapshot_prefix = 15;
->>>>>>> c59feb8f
   // whether to snapshot diff in the results or not. Snapshotting diff will help
   // debugging but the final protocol buffer size will be much larger.
   optional bool snapshot_diff = 16 [default = false];
@@ -297,7 +288,7 @@
   optional bool layer_wise_reduce = 41 [default = true];
 
   // Path to caffemodel file(s) with pretrained weights to initialize finetuning.
-  // Tha same as command line --weights parameter for caffe train command.
+  // The same as command line --weights parameter for caffe train command.
   // If command line --weights parameter if specified, it has higher priority
   // and owerwrites this one(s).
   // If --snapshot command line parameter is specified, this one(s) are ignored.
