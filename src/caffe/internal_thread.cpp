#include <boost/thread.hpp>
#include <exception>

#include "caffe/internal_thread.hpp"
#include "caffe/util/math_functions.hpp"

namespace caffe {

InternalThread::~InternalThread() {
  StopInternalThread();
}

bool InternalThread::is_started() const {
  return thread_ && thread_->joinable();
}

bool InternalThread::must_stop() {
  return thread_ && thread_->interruption_requested();
}

void InternalThread::StartInternalThread(device* device_context) {
  CHECK(!is_started()) << "Threads should persist and not be restarted.";

  thread_device_ = device_context;

  Caffe::Brew mode = Caffe::mode();
<<<<<<< HEAD
  int_tp rand_seed = caffe_rng_rand();
  int_tp solver_count = Caffe::solver_count();
  bool root_solver = Caffe::root_solver();

  try {
    thread_.reset(
        new boost::thread(&InternalThread::entry, this, thread_device_,
                          mode, rand_seed, solver_count, root_solver));
=======
  int rand_seed = caffe_rng_rand();
  int solver_count = Caffe::solver_count();
  int solver_rank = Caffe::solver_rank();
  bool multiprocess = Caffe::multiprocess();

  try {
    thread_.reset(new boost::thread(&InternalThread::entry, this, device, mode,
          rand_seed, solver_count, solver_rank, multiprocess));
>>>>>>> cdbfed50
  } catch (std::exception& e) {
    LOG(FATAL)<< "Thread exception: " << e.what();
  }
}

<<<<<<< HEAD
void InternalThread::entry(device* device_context, Caffe::Brew mode,
                           int_tp rand_seed,
                           int_tp solver_count, bool root_solver) {
  Caffe::SelectDevice(device_context);
=======
void InternalThread::entry(int device, Caffe::Brew mode, int rand_seed,
    int solver_count, int solver_rank, bool multiprocess) {
#ifndef CPU_ONLY
  CUDA_CHECK(cudaSetDevice(device));
#endif
>>>>>>> cdbfed50
  Caffe::set_mode(mode);
  Caffe::set_random_seed(rand_seed, thread_device_);
  Caffe::set_solver_count(solver_count);
  Caffe::set_solver_rank(solver_rank);
  Caffe::set_multiprocess(multiprocess);

  InternalThreadEntry();
}

void InternalThread::StopInternalThread() {
  if (is_started()) {
    thread_->interrupt();
    try {
      thread_->join();
    } catch (boost::thread_interrupted&) {
    } catch (std::exception& e) {
      LOG(FATAL) << "Thread exception: " << e.what();
    }
  }
}

}  // namespace caffe<|MERGE_RESOLUTION|>--- conflicted
+++ resolved
@@ -18,48 +18,28 @@
   return thread_ && thread_->interruption_requested();
 }
 
-void InternalThread::StartInternalThread(device* device_context) {
+void InternalThread::StartInternalThread(device* dev) {
   CHECK(!is_started()) << "Threads should persist and not be restarted.";
 
-  thread_device_ = device_context;
+  thread_device_ = dev;
 
   Caffe::Brew mode = Caffe::mode();
-<<<<<<< HEAD
-  int_tp rand_seed = caffe_rng_rand();
-  int_tp solver_count = Caffe::solver_count();
-  bool root_solver = Caffe::root_solver();
-
-  try {
-    thread_.reset(
-        new boost::thread(&InternalThread::entry, this, thread_device_,
-                          mode, rand_seed, solver_count, root_solver));
-=======
   int rand_seed = caffe_rng_rand();
   int solver_count = Caffe::solver_count();
   int solver_rank = Caffe::solver_rank();
   bool multiprocess = Caffe::multiprocess();
 
   try {
-    thread_.reset(new boost::thread(&InternalThread::entry, this, device, mode,
+    thread_.reset(new boost::thread(&InternalThread::entry, this, dev, mode,
           rand_seed, solver_count, solver_rank, multiprocess));
->>>>>>> cdbfed50
   } catch (std::exception& e) {
     LOG(FATAL)<< "Thread exception: " << e.what();
   }
 }
 
-<<<<<<< HEAD
-void InternalThread::entry(device* device_context, Caffe::Brew mode,
-                           int_tp rand_seed,
-                           int_tp solver_count, bool root_solver) {
-  Caffe::SelectDevice(device_context);
-=======
-void InternalThread::entry(int device, Caffe::Brew mode, int rand_seed,
-    int solver_count, int solver_rank, bool multiprocess) {
-#ifndef CPU_ONLY
-  CUDA_CHECK(cudaSetDevice(device));
-#endif
->>>>>>> cdbfed50
+void InternalThread::entry(device* dev, Caffe::Brew mode, int_tp rand_seed,
+    int_tp solver_count, int_tp solver_rank, bool multiprocess) {
+  Caffe::SelectDevice(dev);
   Caffe::set_mode(mode);
   Caffe::set_random_seed(rand_seed, thread_device_);
   Caffe::set_solver_count(solver_count);
