// Produce deprecation warnings (needs to come before arrayobject.h inclusion).
#define NPY_NO_DEPRECATED_API NPY_1_7_API_VERSION

#include <boost/make_shared.hpp>
#include <boost/python.hpp>
#include <boost/python/raw_function.hpp>
#include <boost/python/suite/indexing/vector_indexing_suite.hpp>
#include <numpy/arrayobject.h>

// these need to be included after boost on OS X
#include <string>  // NOLINT(build/include_order)
#include <vector>  // NOLINT(build/include_order)
#include <fstream>  // NOLINT

#include "caffe/caffe.hpp"
#include "caffe/layers/memory_data_layer.hpp"
#include "caffe/layers/python_layer.hpp"
#include "caffe/sgd_solvers.hpp"

// Temporary solution for numpy < 1.7 versions: old macro, no promises.
// You're strongly advised to upgrade to >= 1.7.
#ifndef NPY_ARRAY_C_CONTIGUOUS
#define NPY_ARRAY_C_CONTIGUOUS NPY_C_CONTIGUOUS
#define PyArray_SetBaseObject(arr, x) (PyArray_BASE(arr) = (x))
#endif

/* Fix to avoid registration warnings in pycaffe (#3960) */
#define BP_REGISTER_SHARED_PTR_TO_PYTHON(PTR) do { \
  const boost::python::type_info info = \
    boost::python::type_id<shared_ptr<PTR > >(); \
  const boost::python::converter::registration* reg = \
    boost::python::converter::registry::query(info); \
  if (reg == NULL) { \
    bp::register_ptr_to_python<shared_ptr<PTR > >(); \
  } else if ((*reg).m_to_python == NULL) { \
    bp::register_ptr_to_python<shared_ptr<PTR > >(); \
  } \
} while (0)

#if defined(_MSC_VER) && (_MSC_FULL_VER >= 190024210)
// Workaround for VS 2015 Update 3 which breaks boost python
// See: http://stackoverflow.com/questions/38261530/unresolved-external-symbols-since-visual-studio-2015-update-3-boost-python-link
// and https://msdn.microsoft.com/vs-knownissues/vs2015-update3
#define BP_GET_POINTER(cls) \
namespace boost { \
template <> \
const volatile caffe::cls * \
get_pointer(const volatile caffe::cls *c) { \
    return c; \
} \
}

#define BP_GET_POINTER_T(cls, dtype) BP_GET_POINTER(cls<dtype>)

// forward declare the NCCL class
// in case we are not using NCCL
namespace caffe {
template <typename Dtype> class NCCL;
}

BP_GET_POINTER_T(Net, float);
BP_GET_POINTER_T(Layer, float);
BP_GET_POINTER_T(Solver, float);
BP_GET_POINTER_T(SGDSolver, float);
BP_GET_POINTER_T(NesterovSolver, float);
BP_GET_POINTER_T(AdaGradSolver, float);
BP_GET_POINTER_T(RMSPropSolver, float);
BP_GET_POINTER_T(AdaDeltaSolver, float);
BP_GET_POINTER_T(AdamSolver, float);
BP_GET_POINTER_T(NCCL, float);
BP_GET_POINTER(Timer);

#endif

namespace bp = boost::python;

namespace caffe {

// For Python, for now, we'll just always use float as the type.
typedef float Dtype;
const int NPY_DTYPE = NPY_FLOAT32;

// Selecting mode.
void set_mode_cpu() { Caffe::set_mode(Caffe::CPU); }
void set_mode_gpu() { Caffe::set_mode(Caffe::GPU); }

void InitLog() {
  ::google::InitGoogleLogging("");
#ifndef _MSC_VER
  // this symbol is undefined on windows
  ::google::InstallFailureSignalHandler();
#endif  // _MSC_VER
}
<<<<<<< HEAD
void InitLogInfo() {
  // Windows disables abbreviated severities
  InitLog(google::GLOG_INFO);
=======
void InitLogLevel(int level) {
  FLAGS_minloglevel = level;
  InitLog();
}
void InitLogLevelPipe(int level, bool stderr) {
  FLAGS_minloglevel = level;
  FLAGS_logtostderr = stderr;
  InitLog();
>>>>>>> fecee6c3
}
void Log(const string& s) {
  LOG(INFO) << s;
}

void set_random_seed(unsigned int seed) { Caffe::set_random_seed(seed); }

// For convenience, check that input files can be opened, and raise an
// exception that boost will send to Python if not (caffe could still crash
// later if the input files are disturbed before they are actually used, but
// this saves frustration in most cases).
static void CheckFile(const string& filename) {
    std::ifstream f(filename.c_str());
    if (!f.good()) {
      f.close();
      throw std::runtime_error("Could not open file " + filename);
    }
    f.close();
}

void CheckContiguousArray(PyArrayObject* arr, string name,
    int channels, int height, int width) {
  if (!(PyArray_FLAGS(arr) & NPY_ARRAY_C_CONTIGUOUS)) {
    throw std::runtime_error(name + " must be C contiguous");
  }
  if (PyArray_NDIM(arr) != 4) {
    throw std::runtime_error(name + " must be 4-d");
  }
  if (PyArray_TYPE(arr) != NPY_FLOAT32) {
    throw std::runtime_error(name + " must be float32");
  }
  if (PyArray_DIMS(arr)[1] != channels) {
    throw std::runtime_error(name + " has wrong number of channels");
  }
  if (PyArray_DIMS(arr)[2] != height) {
    throw std::runtime_error(name + " has wrong height");
  }
  if (PyArray_DIMS(arr)[3] != width) {
    throw std::runtime_error(name + " has wrong width");
  }
}

// Net constructor
shared_ptr<Net<Dtype> > Net_Init(string network_file, int phase,
    const int level, const bp::object& stages,
    const bp::object& weights) {
  CheckFile(network_file);

  // Convert stages from list to vector
  vector<string> stages_vector;
  if (!stages.is_none()) {
    for (int i = 0; i < len(stages); i++) {
      stages_vector.push_back(bp::extract<string>(stages[i]));
    }
  }

  // Initialize net
  shared_ptr<Net<Dtype> > net(new Net<Dtype>(network_file,
        static_cast<Phase>(phase), level, &stages_vector));

  // Load weights
  if (!weights.is_none()) {
    std::string weights_file_str = bp::extract<std::string>(weights);
    CheckFile(weights_file_str);
    net->CopyTrainedLayersFrom(weights_file_str);
  }

  return net;
}

// Legacy Net construct-and-load convenience constructor
shared_ptr<Net<Dtype> > Net_Init_Load(
    string param_file, string pretrained_param_file, int phase) {
  LOG(WARNING) << "DEPRECATION WARNING - deprecated use of Python interface";
  LOG(WARNING) << "Use this instead (with the named \"weights\""
    << " parameter):";
  LOG(WARNING) << "Net('" << param_file << "', " << phase
    << ", weights='" << pretrained_param_file << "')";
  CheckFile(param_file);
  CheckFile(pretrained_param_file);

  shared_ptr<Net<Dtype> > net(new Net<Dtype>(param_file,
      static_cast<Phase>(phase)));
  net->CopyTrainedLayersFrom(pretrained_param_file);
  return net;
}

void Net_Save(const Net<Dtype>& net, string filename) {
  NetParameter net_param;
  net.ToProto(&net_param, false);
  WriteProtoToBinaryFile(net_param, filename.c_str());
}

void Net_SaveHDF5(const Net<Dtype>& net, string filename) {
  net.ToHDF5(filename);
}

void Net_LoadHDF5(Net<Dtype>* net, string filename) {
  net->CopyTrainedLayersFromHDF5(filename.c_str());
}

void Net_SetInputArrays(Net<Dtype>* net, bp::object data_obj,
    bp::object labels_obj) {
  // check that this network has an input MemoryDataLayer
  shared_ptr<MemoryDataLayer<Dtype> > md_layer =
    boost::dynamic_pointer_cast<MemoryDataLayer<Dtype> >(net->layers()[0]);
  if (!md_layer) {
    throw std::runtime_error("set_input_arrays may only be called if the"
        " first layer is a MemoryDataLayer");
  }

  // check that we were passed appropriately-sized contiguous memory
  PyArrayObject* data_arr =
      reinterpret_cast<PyArrayObject*>(data_obj.ptr());
  PyArrayObject* labels_arr =
      reinterpret_cast<PyArrayObject*>(labels_obj.ptr());
  CheckContiguousArray(data_arr, "data array", md_layer->channels(),
      md_layer->height(), md_layer->width());
  CheckContiguousArray(labels_arr, "labels array", 1, 1, 1);
  if (PyArray_DIMS(data_arr)[0] != PyArray_DIMS(labels_arr)[0]) {
    throw std::runtime_error("data and labels must have the same first"
        " dimension");
  }
  if (PyArray_DIMS(data_arr)[0] % md_layer->batch_size() != 0) {
    throw std::runtime_error("first dimensions of input arrays must be a"
        " multiple of batch size");
  }

  md_layer->Reset(static_cast<Dtype*>(PyArray_DATA(data_arr)),
      static_cast<Dtype*>(PyArray_DATA(labels_arr)),
      PyArray_DIMS(data_arr)[0]);
}

Solver<Dtype>* GetSolverFromFile(const string& filename) {
  SolverParameter param;
  ReadSolverParamsFromTextFileOrDie(filename, &param);
  return SolverRegistry<Dtype>::CreateSolver(param);
}

struct NdarrayConverterGenerator {
  template <typename T> struct apply;
};

template <>
struct NdarrayConverterGenerator::apply<Dtype*> {
  struct type {
    PyObject* operator() (Dtype* data) const {
      // Just store the data pointer, and add the shape information in postcall.
      return PyArray_SimpleNewFromData(0, NULL, NPY_DTYPE, data);
    }
    const PyTypeObject* get_pytype() {
      return &PyArray_Type;
    }
  };
};

struct NdarrayCallPolicies : public bp::default_call_policies {
  typedef NdarrayConverterGenerator result_converter;
  PyObject* postcall(PyObject* pyargs, PyObject* result) {
    bp::object pyblob = bp::extract<bp::tuple>(pyargs)()[0];
    shared_ptr<Blob<Dtype> > blob =
      bp::extract<shared_ptr<Blob<Dtype> > >(pyblob);
    // Free the temporary pointer-holding array, and construct a new one with
    // the shape information from the blob.
    void* data = PyArray_DATA(reinterpret_cast<PyArrayObject*>(result));
    Py_DECREF(result);
    const int num_axes = blob->num_axes();
    vector<npy_intp> dims(blob->shape().begin(), blob->shape().end());
    PyObject *arr_obj = PyArray_SimpleNewFromData(num_axes, dims.data(),
                                                  NPY_FLOAT32, data);
    // SetBaseObject steals a ref, so we need to INCREF.
    Py_INCREF(pyblob.ptr());
    PyArray_SetBaseObject(reinterpret_cast<PyArrayObject*>(arr_obj),
        pyblob.ptr());
    return arr_obj;
  }
};

bp::object Blob_Reshape(bp::tuple args, bp::dict kwargs) {
  if (bp::len(kwargs) > 0) {
    throw std::runtime_error("Blob.reshape takes no kwargs");
  }
  Blob<Dtype>* self = bp::extract<Blob<Dtype>*>(args[0]);
  vector<int> shape(bp::len(args) - 1);
  for (int i = 1; i < bp::len(args); ++i) {
    shape[i - 1] = bp::extract<int>(args[i]);
  }
  self->Reshape(shape);
  // We need to explicitly return None to use bp::raw_function.
  return bp::object();
}

bp::object BlobVec_add_blob(bp::tuple args, bp::dict kwargs) {
  if (bp::len(kwargs) > 0) {
    throw std::runtime_error("BlobVec.add_blob takes no kwargs");
  }
  typedef vector<shared_ptr<Blob<Dtype> > > BlobVec;
  BlobVec* self = bp::extract<BlobVec*>(args[0]);
  vector<int> shape(bp::len(args) - 1);
  for (int i = 1; i < bp::len(args); ++i) {
    shape[i - 1] = bp::extract<int>(args[i]);
  }
  self->push_back(shared_ptr<Blob<Dtype> >(new Blob<Dtype>(shape)));
  // We need to explicitly return None to use bp::raw_function.
  return bp::object();
}

template<typename Dtype>
class SolverCallback: public Solver<Dtype>::Callback {
 protected:
  bp::object on_start_, on_gradients_ready_;

 public:
  SolverCallback(bp::object on_start, bp::object on_gradients_ready)
    : on_start_(on_start), on_gradients_ready_(on_gradients_ready) { }
  virtual void on_gradients_ready() {
    on_gradients_ready_();
  }
  virtual void on_start() {
    on_start_();
  }
};
template<typename Dtype>
void Solver_add_callback(Solver<Dtype> * solver, bp::object on_start,
  bp::object on_gradients_ready) {
  solver->add_callback(new SolverCallback<Dtype>(on_start, on_gradients_ready));
}

// Seems boost cannot call the base method directly
void Solver_add_nccl(Solver<Dtype>* solver
#ifdef USE_NCCL
  , NCCL<Dtype>* nccl
#endif
) {
#ifdef USE_NCCL
  solver->add_callback(nccl);
#endif
}

void share_weights(Solver<Dtype>* solver, Net<Dtype>* net) {
  net->ShareTrainedLayersWith(solver->net().get());
}

template<typename Dtype>
class NetCallback: public Net<Dtype>::Callback {
 public:
  explicit NetCallback(bp::object run) : run_(run) {}

 protected:
  virtual void run(int layer) {
    run_(layer);
  }
  bp::object run_;
};
void Net_before_forward(Net<Dtype>* net, bp::object run) {
  net->add_before_forward(new NetCallback<Dtype>(run));
}
void Net_after_forward(Net<Dtype>* net, bp::object run) {
  net->add_after_forward(new NetCallback<Dtype>(run));
}
void Net_before_backward(Net<Dtype>* net, bp::object run) {
  net->add_before_backward(new NetCallback<Dtype>(run));
}
void Net_after_backward(Net<Dtype>* net, bp::object run) {
  net->add_after_backward(new NetCallback<Dtype>(run));
}

void Net_add_nccl(Net<Dtype>* net
#ifdef USE_NCCL
  , NCCL<Dtype>* nccl
#endif
) {
#ifdef USE_NCCL
  net->add_after_backward(nccl);
#endif
}
#ifndef USE_NCCL
template<typename Dtype>
class NCCL {
 public:
  NCCL(shared_ptr<Solver<Dtype> > solver, const string& uid) {}
};
#endif

BOOST_PYTHON_MEMBER_FUNCTION_OVERLOADS(SolveOverloads, Solve, 0, 1);

BOOST_PYTHON_MODULE(_caffe) {
  // below, we prepend an underscore to methods that will be replaced
  // in Python

  bp::scope().attr("__version__") = AS_STRING(CAFFE_VERSION);

  // Caffe utility functions
  bp::def("init_log", &InitLog);
  bp::def("init_log", &InitLogLevel);
  bp::def("init_log", &InitLogLevelPipe);
  bp::def("log", &Log);
  bp::def("set_mode_cpu", &set_mode_cpu);
  bp::def("set_mode_gpu", &set_mode_gpu);
  bp::def("set_random_seed", &set_random_seed);
  bp::def("set_device", &Caffe::SetDevice);
  bp::def("solver_count", &Caffe::solver_count);
  bp::def("set_solver_count", &Caffe::set_solver_count);
  bp::def("solver_rank", &Caffe::solver_rank);
  bp::def("set_solver_rank", &Caffe::set_solver_rank);
  bp::def("set_multiprocess", &Caffe::set_multiprocess);

  bp::def("layer_type_list", &LayerRegistry<Dtype>::LayerTypeList);

  bp::class_<Net<Dtype>, shared_ptr<Net<Dtype> >, boost::noncopyable >("Net",
    bp::no_init)
    // Constructor
    .def("__init__", bp::make_constructor(&Net_Init,
          bp::default_call_policies(), (bp::arg("network_file"), "phase",
            bp::arg("level")=0, bp::arg("stages")=bp::object(),
            bp::arg("weights")=bp::object())))
    // Legacy constructor
    .def("__init__", bp::make_constructor(&Net_Init_Load))
    .def("_forward", &Net<Dtype>::ForwardFromTo)
    .def("_backward", &Net<Dtype>::BackwardFromTo)
    .def("reshape", &Net<Dtype>::Reshape)
    .def("clear_param_diffs", &Net<Dtype>::ClearParamDiffs)
    // The cast is to select a particular overload.
    .def("copy_from", static_cast<void (Net<Dtype>::*)(const string)>(
        &Net<Dtype>::CopyTrainedLayersFrom))
    .def("share_with", &Net<Dtype>::ShareTrainedLayersWith)
    .add_property("_blob_loss_weights", bp::make_function(
        &Net<Dtype>::blob_loss_weights, bp::return_internal_reference<>()))
    .def("_bottom_ids", bp::make_function(&Net<Dtype>::bottom_ids,
        bp::return_value_policy<bp::copy_const_reference>()))
    .def("_top_ids", bp::make_function(&Net<Dtype>::top_ids,
        bp::return_value_policy<bp::copy_const_reference>()))
    .add_property("_blobs", bp::make_function(&Net<Dtype>::blobs,
        bp::return_internal_reference<>()))
    .add_property("layers", bp::make_function(&Net<Dtype>::layers,
        bp::return_internal_reference<>()))
    .add_property("_blob_names", bp::make_function(&Net<Dtype>::blob_names,
        bp::return_value_policy<bp::copy_const_reference>()))
    .add_property("_layer_names", bp::make_function(&Net<Dtype>::layer_names,
        bp::return_value_policy<bp::copy_const_reference>()))
    .add_property("_inputs", bp::make_function(&Net<Dtype>::input_blob_indices,
        bp::return_value_policy<bp::copy_const_reference>()))
    .add_property("_outputs",
        bp::make_function(&Net<Dtype>::output_blob_indices,
        bp::return_value_policy<bp::copy_const_reference>()))
    .def("_set_input_arrays", &Net_SetInputArrays,
        bp::with_custodian_and_ward<1, 2, bp::with_custodian_and_ward<1, 3> >())
    .def("save", &Net_Save)
    .def("save_hdf5", &Net_SaveHDF5)
    .def("load_hdf5", &Net_LoadHDF5)
    .def("before_forward", &Net_before_forward)
    .def("after_forward", &Net_after_forward)
    .def("before_backward", &Net_before_backward)
    .def("after_backward", &Net_after_backward)
    .def("after_backward", &Net_add_nccl);
  BP_REGISTER_SHARED_PTR_TO_PYTHON(Net<Dtype>);

  bp::class_<Blob<Dtype>, shared_ptr<Blob<Dtype> >, boost::noncopyable>(
    "Blob", bp::no_init)
    .add_property("shape",
        bp::make_function(
            static_cast<const vector<int>& (Blob<Dtype>::*)() const>(
                &Blob<Dtype>::shape),
            bp::return_value_policy<bp::copy_const_reference>()))
    .add_property("num",      &Blob<Dtype>::num)
    .add_property("channels", &Blob<Dtype>::channels)
    .add_property("height",   &Blob<Dtype>::height)
    .add_property("width",    &Blob<Dtype>::width)
    .add_property("count",    static_cast<int (Blob<Dtype>::*)() const>(
        &Blob<Dtype>::count))
    .def("reshape",           bp::raw_function(&Blob_Reshape))
    .add_property("data",     bp::make_function(&Blob<Dtype>::mutable_cpu_data,
          NdarrayCallPolicies()))
    .add_property("diff",     bp::make_function(&Blob<Dtype>::mutable_cpu_diff,
          NdarrayCallPolicies()));
  BP_REGISTER_SHARED_PTR_TO_PYTHON(Blob<Dtype>);

  bp::class_<Layer<Dtype>, shared_ptr<PythonLayer<Dtype> >,
    boost::noncopyable>("Layer", bp::init<const LayerParameter&>())
    .add_property("blobs", bp::make_function(&Layer<Dtype>::blobs,
          bp::return_internal_reference<>()))
    .def("setup", &Layer<Dtype>::LayerSetUp)
    .def("reshape", &Layer<Dtype>::Reshape)
    .add_property("type", bp::make_function(&Layer<Dtype>::type));
  BP_REGISTER_SHARED_PTR_TO_PYTHON(Layer<Dtype>);

  bp::class_<SolverParameter>("SolverParameter", bp::no_init)
    .add_property("max_iter", &SolverParameter::max_iter)
    .add_property("display", &SolverParameter::display)
    .add_property("layer_wise_reduce", &SolverParameter::layer_wise_reduce);
  bp::class_<LayerParameter>("LayerParameter", bp::no_init);

  bp::class_<Solver<Dtype>, shared_ptr<Solver<Dtype> >, boost::noncopyable>(
    "Solver", bp::no_init)
    .add_property("net", &Solver<Dtype>::net)
    .add_property("test_nets", bp::make_function(&Solver<Dtype>::test_nets,
          bp::return_internal_reference<>()))
    .add_property("iter", &Solver<Dtype>::iter)
    .def("add_callback", &Solver_add_callback<Dtype>)
    .def("add_callback", &Solver_add_nccl)
    .def("solve", static_cast<void (Solver<Dtype>::*)(const char*)>(
          &Solver<Dtype>::Solve), SolveOverloads())
    .def("step", &Solver<Dtype>::Step)
    .def("restore", &Solver<Dtype>::Restore)
    .def("snapshot", &Solver<Dtype>::Snapshot)
    .def("share_weights", &share_weights)
    .add_property("param", bp::make_function(&Solver<Dtype>::param,
              bp::return_value_policy<bp::copy_const_reference>()));
  BP_REGISTER_SHARED_PTR_TO_PYTHON(Solver<Dtype>);

  bp::class_<SGDSolver<Dtype>, bp::bases<Solver<Dtype> >,
    shared_ptr<SGDSolver<Dtype> >, boost::noncopyable>(
        "SGDSolver", bp::init<string>());
  bp::class_<NesterovSolver<Dtype>, bp::bases<Solver<Dtype> >,
    shared_ptr<NesterovSolver<Dtype> >, boost::noncopyable>(
        "NesterovSolver", bp::init<string>());
  bp::class_<AdaGradSolver<Dtype>, bp::bases<Solver<Dtype> >,
    shared_ptr<AdaGradSolver<Dtype> >, boost::noncopyable>(
        "AdaGradSolver", bp::init<string>());
  bp::class_<RMSPropSolver<Dtype>, bp::bases<Solver<Dtype> >,
    shared_ptr<RMSPropSolver<Dtype> >, boost::noncopyable>(
        "RMSPropSolver", bp::init<string>());
  bp::class_<AdaDeltaSolver<Dtype>, bp::bases<Solver<Dtype> >,
    shared_ptr<AdaDeltaSolver<Dtype> >, boost::noncopyable>(
        "AdaDeltaSolver", bp::init<string>());
  bp::class_<AdamSolver<Dtype>, bp::bases<Solver<Dtype> >,
    shared_ptr<AdamSolver<Dtype> >, boost::noncopyable>(
        "AdamSolver", bp::init<string>());

  bp::def("get_solver", &GetSolverFromFile,
      bp::return_value_policy<bp::manage_new_object>());

  // vector wrappers for all the vector types we use
  bp::class_<vector<shared_ptr<Blob<Dtype> > > >("BlobVec")
    .def(bp::vector_indexing_suite<vector<shared_ptr<Blob<Dtype> > >, true>())
    .def("add_blob", bp::raw_function(&BlobVec_add_blob));
  bp::class_<vector<Blob<Dtype>*> >("RawBlobVec")
    .def(bp::vector_indexing_suite<vector<Blob<Dtype>*>, true>());
  bp::class_<vector<shared_ptr<Layer<Dtype> > > >("LayerVec")
    .def(bp::vector_indexing_suite<vector<shared_ptr<Layer<Dtype> > >, true>());
  bp::class_<vector<string> >("StringVec")
    .def(bp::vector_indexing_suite<vector<string> >());
  bp::class_<vector<int> >("IntVec")
    .def(bp::vector_indexing_suite<vector<int> >());
  bp::class_<vector<Dtype> >("DtypeVec")
    .def(bp::vector_indexing_suite<vector<Dtype> >());
  bp::class_<vector<shared_ptr<Net<Dtype> > > >("NetVec")
    .def(bp::vector_indexing_suite<vector<shared_ptr<Net<Dtype> > >, true>());
  bp::class_<vector<bool> >("BoolVec")
    .def(bp::vector_indexing_suite<vector<bool> >());

  bp::class_<NCCL<Dtype>, shared_ptr<NCCL<Dtype> >,
    boost::noncopyable>("NCCL",
                        bp::init<shared_ptr<Solver<Dtype> >, const string&>())
#ifdef USE_NCCL
    .def("new_uid", &NCCL<Dtype>::new_uid).staticmethod("new_uid")
    .def("bcast", &NCCL<Dtype>::Broadcast)
#endif
    /* NOLINT_NEXT_LINE(whitespace/semicolon) */
  ;
  BP_REGISTER_SHARED_PTR_TO_PYTHON(NCCL<Dtype>);

  bp::class_<Timer, shared_ptr<Timer>, boost::noncopyable>(
    "Timer", bp::init<>())
    .def("start", &Timer::Start)
    .def("stop", &Timer::Stop)
    .add_property("ms", &Timer::MilliSeconds);
  BP_REGISTER_SHARED_PTR_TO_PYTHON(Timer);

  // boost python expects a void (missing) return value, while import_array
  // returns NULL for python3. import_array1() forces a void return value.
  import_array1();
}

}  // namespace caffe<|MERGE_RESOLUTION|>--- conflicted
+++ resolved
@@ -91,20 +91,14 @@
   ::google::InstallFailureSignalHandler();
 #endif  // _MSC_VER
 }
-<<<<<<< HEAD
-void InitLogInfo() {
-  // Windows disables abbreviated severities
-  InitLog(google::GLOG_INFO);
-=======
 void InitLogLevel(int level) {
   FLAGS_minloglevel = level;
   InitLog();
 }
-void InitLogLevelPipe(int level, bool stderr) {
+void InitLogLevelPipe(int level, bool std_err) {
   FLAGS_minloglevel = level;
-  FLAGS_logtostderr = stderr;
+  FLAGS_logtostderr = std_err;
   InitLog();
->>>>>>> fecee6c3
 }
 void Log(const string& s) {
   LOG(INFO) << s;
