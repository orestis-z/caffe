--- conflicted
+++ resolved
@@ -305,18 +305,6 @@
   SolverParameter_SolverType type = param.solver_type();
 
   switch (type) {
-<<<<<<< HEAD
-    case SolverParameter_SolverType_SGD:
-      return new SGDSolver<Dtype>(param);
-    case SolverParameter_SolverType_NESTEROV:
-      return new NesterovSolver<Dtype>(param);
-    case SolverParameter_SolverType_ADAGRAD:
-      return new AdaGradSolver<Dtype>(param);
-    case SolverParameter_SolverType_RMSPROP:
-      return new RMSPropSolver<Dtype>(param);
-    case SolverParameter_SolverType_ADADELTA:
-      return new AdaDeltaSolver<Dtype>(param);
-=======
   case SolverParameter_SolverType_SGD:
     return new SGDSolver<Dtype>(param);
   case SolverParameter_SolverType_NESTEROV:
@@ -327,7 +315,6 @@
     return new RMSPropSolver<Dtype>(param);
   case SolverParameter_SolverType_ADADELTA:
     return new AdaDeltaSolver<Dtype>(param);
->>>>>>> 9dca9615
   case SolverParameter_SolverType_ADAM:
     return new AdamSolver<Dtype>(param);
   default:
