--- conflicted
+++ resolved
@@ -56,14 +56,9 @@
   uint_tp current_file_;
   hsize_t current_row_;
   std::vector<shared_ptr<Blob<Dtype> > > hdf_blobs_;
-<<<<<<< HEAD
   std::vector<uint_tp> data_permutation_;
   std::vector<uint_tp> file_permutation_;
-=======
-  std::vector<unsigned int> data_permutation_;
-  std::vector<unsigned int> file_permutation_;
   uint64_t offset_;
->>>>>>> 8065c189
 };
 
 }  // namespace caffe
