#ifndef CAFFE_CROP_LAYER_HPP_
#define CAFFE_CROP_LAYER_HPP_

#include <utility>
#include <vector>

#include "caffe/blob.hpp"
#include "caffe/layer.hpp"
#include "caffe/proto/caffe.pb.h"

namespace caffe {

/**
 * @brief Takes a Blob and crop it, to the shape specified by the second input
 *  Blob, across all dimensions after the specified axis.
 *
 * TODO(dox): thorough documentation for Forward, Backward, and proto params.
 */

template <typename Dtype>
class CropLayer : public Layer<Dtype> {
 public:
  explicit CropLayer(const LayerParameter& param)
      : Layer<Dtype>(param) {}
  virtual void LayerSetUp(const vector<Blob<Dtype>*>& bottom,
      const vector<Blob<Dtype>*>& top);
  virtual void Reshape(const vector<Blob<Dtype>*>& bottom,
      const vector<Blob<Dtype>*>& top);

  virtual inline const char* type() const { return "Crop"; }
  virtual inline int_tp ExactNumBottomBlobs() const { return 2; }
  virtual inline int_tp ExactNumTopBlobs() const { return 1; }

 protected:
  virtual void Forward_cpu(const vector<Blob<Dtype>*>& bottom,
      const vector<Blob<Dtype>*>& top);
  virtual void Backward_cpu(const vector<Blob<Dtype>*>& top,
      const vector<bool>& propagate_down, const vector<Blob<Dtype>*>& bottom);
  virtual void Forward_gpu(const vector<Blob<Dtype>*>& bottom,
      const vector<Blob<Dtype>*>& top);
  virtual void Backward_gpu(const vector<Blob<Dtype>*>& top,
      const vector<bool>& propagate_down, const vector<Blob<Dtype>*>& bottom);

<<<<<<< HEAD
  vector<int_tp> offsets;
=======
  Blob<int> offsets;
  Blob<int> src_strides_;
  Blob<int> dest_strides_;
>>>>>>> 7d3f8a7e

 private:
  // Recursive copy function.
  void crop_copy(const vector<Blob<Dtype>*>& bottom,
               const vector<Blob<Dtype>*>& top,
<<<<<<< HEAD
               const vector<int_tp>& offsets,
               vector<int_tp> indices,
               int_tp cur_dim,
=======
               const int* offsets,
               vector<int> indices,
               int cur_dim,
>>>>>>> 7d3f8a7e
               const Dtype* src_data,
               Dtype* dest_data,
               bool is_forward);

  // Recursive copy function: this is similar to crop_copy() but loops over all
  // but the last two dimensions to allow for ND cropping while still relying on
  // a CUDA kernel for the innermost two dimensions for performance reasons.  An
  // alterantive implementation could rely on the kernel more by passing
  // offsets, but this is problematic because of its variable length.
  // Since in the standard (N,C,W,H) case N,C are usually not cropped a speedup
  // could be achieved by not looping the application of the copy_kernel around
  // these dimensions.
  void crop_copy_gpu(const vector<Blob<Dtype>*>& bottom,
                const vector<Blob<Dtype>*>& top,
                const vector<int_tp>& offsets,
                vector<int_tp> indices,
                int_tp cur_dim,
                const Dtype* src_data,
                Dtype* dest_data,
                bool is_forward);
};
}  // namespace caffe

#endif  // CAFFE_CROP_LAYER_HPP_<|MERGE_RESOLUTION|>--- conflicted
+++ resolved
@@ -41,27 +41,17 @@
   virtual void Backward_gpu(const vector<Blob<Dtype>*>& top,
       const vector<bool>& propagate_down, const vector<Blob<Dtype>*>& bottom);
 
-<<<<<<< HEAD
-  vector<int_tp> offsets;
-=======
-  Blob<int> offsets;
-  Blob<int> src_strides_;
-  Blob<int> dest_strides_;
->>>>>>> 7d3f8a7e
+  Blob<int_tp> offsets;
+  Blob<int_tp> src_strides_;
+  Blob<int_tp> dst_strides_;
 
  private:
   // Recursive copy function.
   void crop_copy(const vector<Blob<Dtype>*>& bottom,
                const vector<Blob<Dtype>*>& top,
-<<<<<<< HEAD
-               const vector<int_tp>& offsets,
+               const int_tp* offsets,
                vector<int_tp> indices,
                int_tp cur_dim,
-=======
-               const int* offsets,
-               vector<int> indices,
-               int cur_dim,
->>>>>>> 7d3f8a7e
                const Dtype* src_data,
                Dtype* dest_data,
                bool is_forward);
