#ifndef CAFFE_NET_HPP_
#define CAFFE_NET_HPP_

#include <map>
#include <set>
#include <string>
#include <utility>
#include <vector>

#include "caffe/blob.hpp"
#include "caffe/common.hpp"
#include "caffe/layer.hpp"
#include "caffe/proto/caffe.pb.h"
#include "device.hpp"


namespace caffe {

/**
 * @brief Connects Layer%s together into a directed acyclic graph (DAG)
 *        specified by a NetParameter.
 *
 * TODO(dox): more thorough description.
 */
template<typename Dtype>
class Net {
 public:
<<<<<<< HEAD
  explicit Net(const NetParameter& param, device* device_context,
               const Net* root_net =
               NULL);
  explicit Net(const string& param_file, Phase phase, device* device_context,
               const Net* root_net = NULL);
  virtual ~Net() {
  }
=======
  explicit Net(const NetParameter& param, const Net* root_net = NULL);
  explicit Net(const string& param_file, Phase phase,
      const int level = 0, const vector<string>* stages = NULL,
      const Net* root_net = NULL);
  virtual ~Net() {}
>>>>>>> e4fe4ba9

  /// @brief Initialize a network with a NetParameter.
  void Init(const NetParameter& param);

  /**
   * @brief Run Forward and return the result.
   *
   */
  const vector<Blob<Dtype>*>& Forward(Dtype* loss = NULL);
  /// @brief DEPRECATED; use Forward() instead.
  const vector<Blob<Dtype>*>& ForwardPrefilled(Dtype* loss = NULL) {
    LOG_EVERY_N(WARNING, 1000) << "DEPRECATED: ForwardPrefilled() "
        << "will be removed in a future version. Use Forward().";
    return Forward(loss);
  }

  /**
   * The From and To variants of Forward and Backward operate on the
   * (topological) ordering by which the net is specified. For general DAG
   * networks, note that (1) computing from one layer to another might entail
   * extra computation on unrelated branches, and (2) computation starting in
   * the middle may be incorrect if all of the layers of a fan-in are not
   * included.
   */
  Dtype ForwardFromTo(int_tp start, int_tp end);
  Dtype ForwardFrom(int_tp start);
  Dtype ForwardTo(int_tp end);
  /// @brief DEPRECATED; set input blobs then use Forward() instead.
  const vector<Blob<Dtype>*>& Forward(const vector<Blob<Dtype>* > & bottom,
      Dtype* loss = NULL);


  /**
   * @brief Zeroes out the diffs of all net parameters.
   *        Should be run before Backward.
   */
  void ClearParamDiffs();

  /**
   * The network backward should take no input and output, since it solely
   * computes the gradient w.r.t the parameters, and the data has already been
   * provided during the forward pass.
   */
  void Backward();
  void BackwardFromTo(int_tp start, int_tp end);
  void BackwardFrom(int_tp start);
  void BackwardTo(int_tp end);

  /**
   * @brief Reshape all layers from bottom to top.
   *
   * This is useful to propagate changes to layer sizes without running
   * a forward pass, e.g. to compute output feature size.
   */
  void Reshape();

  Dtype ForwardBackward() {
    Dtype loss;
    Forward(&loss);
    Backward();
    return loss;
  }

  /// @brief Updates the network weights based on the diff values computed.
  void Update();
  /**
   * @brief Shares weight data of owner blobs with shared blobs.
   *
   * Note: this is called by Net::Init, and thus should normally not be
   * called manually.
   */
  void ShareWeights();

  /**
   * @brief For an already initialized net, implicitly copies (i.e., using no
   *        additional memory) the pre-trained layers from another Net.
   */
  void ShareTrainedLayersWith(const Net* other);
  // For an already initialized net, CopyTrainedLayersFrom() copies the already
  // trained layers from another net parameter instance.
  /**
   * @brief For an already initialized net, copies the pre-trained layers from
   *        another Net.
   */
  void CopyTrainedLayersFrom(const NetParameter& param);
  void CopyTrainedLayersFrom(const string trained_filename);
  void CopyTrainedLayersFromBinaryProto(const string trained_filename);
  void CopyTrainedLayersFromHDF5(const string trained_filename);
  /// @brief Writes the net to a proto.
  void ToProto(NetParameter* param, bool write_diff = false) const;
  /// @brief Writes the net to an HDF5 file.
  void ToHDF5(const string& filename, bool write_diff = false) const;

  /// @brief returns the network name.
  inline const string& name() const {
    return name_;
  }
  /// @brief returns the layer names
  inline const vector<string>& layer_names() const {
    return layer_names_;
  }
  /// @brief returns the blob names
  inline const vector<string>& blob_names() const {
    return blob_names_;
  }
  /// @brief returns the blobs
  inline const vector<shared_ptr<Blob<Dtype> > >& blobs() const {
    return blobs_;
  }
  /// @brief returns the layers
  inline const vector<shared_ptr<Layer<Dtype> > >& layers() const {
    return layers_;
  }
  /// @brief returns the phase: TRAIN or TEST
  inline Phase phase() const {
    return phase_;
  }
  /**
   * @brief returns the bottom vecs for each layer -- usually you won't
   *        need this unless you do per-layer checks such as gradients.
   */
  inline const vector<vector<Blob<Dtype>*> >& bottom_vecs() const {
    return bottom_vecs_;
  }
  /**
   * @brief returns the top vecs for each layer -- usually you won't
   *        need this unless you do per-layer checks such as gradients.
   */
  inline const vector<vector<Blob<Dtype>*> >& top_vecs() const {
    return top_vecs_;
  }
  /// @brief returns the ids of the top blobs of layer i
  inline const vector<int_tp> & top_ids(int_tp i) const {
    CHECK_GE(i, 0) << "Invalid layer id";
    CHECK_LT(i, top_id_vecs_.size()) << "Invalid layer id";
    return top_id_vecs_[i];
  }
  /// @brief returns the ids of the bottom blobs of layer i
  inline const vector<int_tp> & bottom_ids(int_tp i) const {
    CHECK_GE(i, 0) << "Invalid layer id";
    CHECK_LT(i, bottom_id_vecs_.size()) << "Invalid layer id";
    return bottom_id_vecs_[i];
  }
  inline const vector<vector<bool> >& bottom_need_backward() const {
    return bottom_need_backward_;
  }
  inline const vector<Dtype>& blob_loss_weights() const {
    return blob_loss_weights_;
  }
  inline const vector<bool>& layer_need_backward() const {
    return layer_need_backward_;
  }
  /// @brief returns the parameters
  inline const vector<shared_ptr<Blob<Dtype> > >& params() const {
    return params_;
  }
  inline const vector<Blob<Dtype>*>& learnable_params() const {
    return learnable_params_;
  }
  /// @brief returns the learnable parameter learning rate multipliers
  inline const vector<float>& params_lr() const { return params_lr_; }
  inline const vector<bool>& has_params_lr() const { return has_params_lr_; }
  /// @brief returns the learnable parameter decay multipliers
  inline const vector<float>& params_weight_decay() const {
    return params_weight_decay_;
  }
  inline const vector<bool>& has_params_decay() const {
    return has_params_decay_;
  }
  const map<string, int_tp>& param_names_index() const {
    return param_names_index_;
  }
  inline const vector<int_tp>& param_owners() const {
    return param_owners_;
  }
  inline const vector<string>& param_display_names() const {
    return param_display_names_;
  }
  /// @brief Input and output blob numbers
  inline int_tp num_inputs() const {
    return net_input_blobs_.size();
  }
  inline int_tp num_outputs() const {
    return net_output_blobs_.size();
  }
  inline const vector<Blob<Dtype>*>& input_blobs() const {
    return net_input_blobs_;
  }
  inline const vector<Blob<Dtype>*>& output_blobs() const {
    return net_output_blobs_;
  }
  inline const vector<int_tp>& input_blob_indices() const {
    return net_input_blob_indices_;
  }
  inline const vector<int_tp>& output_blob_indices() const {
    return net_output_blob_indices_;
  }
  bool has_blob(const string& blob_name) const;
  const shared_ptr<Blob<Dtype> > blob_by_name(const string& blob_name) const;
  bool has_layer(const string& layer_name) const;
  const shared_ptr<Layer<Dtype> > layer_by_name(const string& layer_name) const;

  void set_debug_info(const bool value) {
    debug_info_ = value;
  }

  // Helpers for Init.
  /**
   * @brief Remove layers that the user specified should be excluded given the current
   *        phase, level, and stage.
   */
  static void FilterNet(const NetParameter& param,
                        NetParameter* param_filtered);
  /// @brief return whether NetState state meets NetStateRule rule
  static bool StateMeetsRule(const NetState& state, const NetStateRule& rule,
                             const string& layer_name);

 protected:
  // Helpers for Init.
  /// @brief Append a new top blob to the net.
  void AppendTop(const NetParameter& param, const int_tp layer_id,
                 const int_tp top_id, set<string>* available_blobs,
                 map<string, int_tp>* blob_name_to_idx);
  /// @brief Append a new bottom blob to the net.
  int_tp AppendBottom(const NetParameter& param, const int_tp layer_id,
                   const int_tp bottom_id, set<string>* available_blobs,
                   map<string, int_tp>* blob_name_to_idx);
  /// @brief Append a new parameter blob to the net.
  void AppendParam(const NetParameter& param, const int_tp layer_id,
                   const int_tp param_id);

  /// @brief Helper for displaying debug info in Forward.
  void ForwardDebugInfo(const int_tp layer_id);
  /// @brief Helper for displaying debug info in Backward.
  void BackwardDebugInfo(const int_tp layer_id);
  /// @brief Helper for displaying debug info in Update.
  void UpdateDebugInfo(const int_tp param_id);

  /// @brief The network name
  string name_;
  /// @brief The phase: TRAIN or TEST
  Phase phase_;
  /// @brief Individual layers in the net
  vector<shared_ptr<Layer<Dtype> > > layers_;
  vector<string> layer_names_;
  map<string, int_tp> layer_names_index_;
  vector<bool> layer_need_backward_;
  /// @brief the blobs storing intermediate results between the layer.
  vector<shared_ptr<Blob<Dtype> > > blobs_;
  vector<string> blob_names_;
  map<string, int_tp> blob_names_index_;
  vector<bool> blob_need_backward_;
  /// bottom_vecs stores the vectors containing the input for each layer.
  /// They don't actually host the blobs (blobs_ does), so we simply store
  /// pointers.
  vector<vector<Blob<Dtype>*> > bottom_vecs_;
  vector<vector<int_tp> > bottom_id_vecs_;
  vector<vector<bool> > bottom_need_backward_;
  /// top_vecs stores the vectors containing the output for each layer
  vector<vector<Blob<Dtype>*> > top_vecs_;
  vector<vector<int_tp> > top_id_vecs_;
  /// Vector of weight in the loss (or objective) function of each net blob,
  /// indexed by blob_id.
  vector<Dtype> blob_loss_weights_;
  vector<vector<int_tp> > param_id_vecs_;
  vector<int_tp> param_owners_;
  vector<string> param_display_names_;
  vector<pair<int_tp, int_tp> > param_layer_indices_;
  map<string, int_tp> param_names_index_;
  /// blob indices for the input and the output of the net
  vector<int_tp> net_input_blob_indices_;
  vector<int_tp> net_output_blob_indices_;
  vector<Blob<Dtype>*> net_input_blobs_;
  vector<Blob<Dtype>*> net_output_blobs_;
  /// The parameters in the network.
  vector<shared_ptr<Blob<Dtype> > > params_;
  vector<Blob<Dtype>*> learnable_params_;
  /**
   * The mapping from params_ -> learnable_params_: we have
   * learnable_param_ids_.size() == params_.size(),
   * and learnable_params_[learnable_param_ids_[i]] == params_[i].get()
   * if and only if params_[i] is an "owner"; otherwise, params_[i] is a sharer
   * and learnable_params_[learnable_param_ids_[i]] gives its owner.
   */
  vector<int_tp> learnable_param_ids_;
  /// the learning rate multipliers for learnable_params_
  vector<float> params_lr_;
  vector<bool> has_params_lr_;
  /// the weight decay multipliers for learnable_params_
  vector<float> params_weight_decay_;
  vector<bool> has_params_decay_;
  /// The bytes of memory used by this net
  uint_tp memory_used_;
  /// Whether to compute and display debug info for the net.
  bool debug_info_;

  device* device_;

  /// The root net that actually holds the shared layers in data parallelism
  const Net* const root_net_;
  DISABLE_COPY_AND_ASSIGN(Net);
};

}  // namespace caffe

#endif  // CAFFE_NET_HPP_<|MERGE_RESOLUTION|>--- conflicted
+++ resolved
@@ -25,21 +25,14 @@
 template<typename Dtype>
 class Net {
  public:
-<<<<<<< HEAD
   explicit Net(const NetParameter& param, device* device_context,
                const Net* root_net =
                NULL);
   explicit Net(const string& param_file, Phase phase, device* device_context,
+               const int level = 0, const vector<string>* stages = NULL,
                const Net* root_net = NULL);
   virtual ~Net() {
   }
-=======
-  explicit Net(const NetParameter& param, const Net* root_net = NULL);
-  explicit Net(const string& param_file, Phase phase,
-      const int level = 0, const vector<string>* stages = NULL,
-      const Net* root_net = NULL);
-  virtual ~Net() {}
->>>>>>> e4fe4ba9
 
   /// @brief Initialize a network with a NetParameter.
   void Init(const NetParameter& param);
