--- conflicted
+++ resolved
@@ -35,7 +35,6 @@
 include(cmake/WindowsCreateLinkHeader.cmake)
 
 # ---[ Options
-<<<<<<< HEAD
 caffe_option(CPU_ONLY "Build Caffe without CUDA and OpenCL support" OFF)
 caffe_option(USE_INDEX_64 "Build Caffe with 64 bit indexing" OFF)
 caffe_option(USE_CUDA "Build Caffe with CUDA support" ON)
@@ -46,16 +45,12 @@
 caffe_option(USE_ISAAC "Build Caffe with ISAAC support (instead of using ViennaClBLAS)" OFF)
 caffe_option(USE_CUDNN "Build Caffe with cuDNN libary support" OFF)
 caffe_option(BUILD_SHARED_LIBS "Build shared libraries" ON)
-=======
-caffe_option(CPU_ONLY  "Build Caffe without CUDA support" OFF) # TODO: rename to USE_CUDA
-caffe_option(USE_CUDNN "Build Caffe with cuDNN library support" ON IF NOT CPU_ONLY)
 if(MSVC)
   # default to static libs
   caffe_option(BUILD_SHARED_LIBS "Build shared libraries" OFF)
 else()
   caffe_option(BUILD_SHARED_LIBS "Build shared libraries" ON)
 endif()
->>>>>>> 646cb1f2
 caffe_option(BUILD_python "Build Python wrapper" ON)
 set(python_version "2" CACHE STRING "Specify which Python version to use")
 caffe_option(BUILD_matlab "Build Matlab wrapper" OFF IF UNIX OR APPLE)
@@ -65,7 +60,6 @@
 caffe_option(USE_LEVELDB "Build with levelDB" ON)
 caffe_option(USE_LMDB "Build with lmdb" ON)
 caffe_option(ALLOW_LMDB_NOLOCK "Allow MDB_NOLOCK when reading LMDB files (only if necessary)" OFF)
-<<<<<<< HEAD
 caffe_option(USE_OPENMP "Link with OpenMP (when your BLAS wants OpenMP and you get linker errors)" OFF)
 caffe_option(USE_FFT "build with fftw3 or/and clFFT" OFF)
 
@@ -80,7 +74,8 @@
 
 if(USE_ISAAC)
   set(USE_CLBLAS ON)
-=======
+endif()
+
 caffe_option(protobuf_MODULE_COMPATIBLE "Make the protobuf-config.cmake compatible with the module mode" ON IF MSVC)
 
 if(MSVC AND BUILD_SHARED_LIBS)
@@ -90,7 +85,6 @@
   # variable. This causes some SEH exception to occur. In practice if the caffe executable does not link
   # to protobuf this problem should not happen. Use at your own risk.
   message(WARNING "Some tests (solvers) will fail when building as a shared library with MSVC")
->>>>>>> 646cb1f2
 endif()
 
 # ---[ Dependencies
@@ -108,13 +102,12 @@
   message("-- Warning: forcing libstdc++ (controlled by USE_libstdcpp option in cmake)")
 endif()
 
-<<<<<<< HEAD
 if(USE_INDEX_64)
   list(APPEND Caffe_DEFINITIONS PUBLIC -DUSE_INDEX_64)
-=======
+endif()
+
 if(NOT MSVC)
   add_definitions(-DGTEST_USE_OWN_TR1_TUPLE)
->>>>>>> 646cb1f2
 endif()
 
 # ---[ Warnings
